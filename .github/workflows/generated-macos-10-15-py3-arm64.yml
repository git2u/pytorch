# @generated DO NOT EDIT MANUALLY
# Template is at:    .github/templates/macos_ci_workflow.yml.j2
# Generation script: .github/scripts/generate_ci_workflows.py
name: macos-10-15-py3-arm64

on:
  pull_request:
    types: [opened, synchronize, reopened, unassigned]
  push:
    branches:
      - master
      - release/*
      - fbsync
  workflow_dispatch:

# For setup-miniconda, see https://github.com/conda-incubator/setup-miniconda/issues/179
defaults:
  run:
    shell: bash -e -l {0}
env:
  BUILD_ENVIRONMENT: macos-10-15-py3-arm64
  COMPACT_JOB_NAME: macos-10-15-py3-arm64
  IN_CI: 1
  IS_GHA: 1
  PYTORCH_RETRY_TEST_CASES: 1


jobs:

  build:
    runs-on: macos-10.15
    env:
      JOB_BASE_NAME: macos-10-15-py3-arm64
      # For sccache access (only on non-forked PRs)
      AWS_ACCESS_KEY_ID: ${{ secrets.MACOS_SCCACHE_S3_ACCESS_KEY_ID }}
      AWS_SECRET_ACCESS_KEY: ${{ secrets.MACOS_SCCACHE_S3_SECRET_ACCESS_KEY }}
      IS_PROBOT_TRIGGER_EVENT: ${{ (github.event.action == 'unassigned') && (github.event.assigneed.login == 'pytorchbot') }}
<<<<<<< HEAD
      LABEL_CONDITIONS: ${{ contains(github.event.pull_request.labels.*.name, 'ciflow/all') || contains(github.event.pull_request.labels.*.name, 'ciflow/macos') }}
      LABELS: ${{ toJson(github.event.pull_request.labels.*.name) }}
=======
      LABEL_CONDITIONS: ${{ contains(github.event.pull_request.labels.*.name, 'ciflow/all') || contains(github.event.pull_request.labels.*.name, 'ciflow/macos') || contains(github.event.pull_request.labels.*.name, 'ciflow/trunk') }}
      PR_LABELS: ${{ toJson(github.event.pull_request.labels.*.name) }}
>>>>>>> d100d98d
    if: ${{ (github.repository == 'pytorch/pytorch') && (
            (github.event_name == 'push') ||
            (github.event_name == 'schedule') ||
            (contains(github.event.pull_request.labels.*.name, 'ciflow/all') || contains(github.event.pull_request.labels.*.name, 'ciflow/macos')) ||
            (false))
         }}
    steps:
      - name: print labels
        run: echo "${PR_LABELS}"
      - name: Checkout PyTorch
        uses: zhouzhuojie/checkout@05b13c9a0d21f08f6d5e64a1d5042246d13619d9
        with:
          # deep clone, to allow use of git merge-base
          fetch-depth: 0
          submodules: recursive
      - name: Clean PyTorch checkout
        run: |
          # Remove any artifacts from the previous checkouts
          git clean -fxd
      - name: Setup miniconda
        uses: conda-incubator/setup-miniconda@v2
        with:
          auto-update-conda: true
          python-version: 3.8
          activate-environment: build
      - name: Install macOS homebrew dependencies
        run: |
          # Install dependencies
          brew install libomp
      - name: Install sccache (only for non-forked PRs, and pushes to trunk)
        if: ${{ github.event_name == 'push' || github.event.pull_request.head.repo.full_name == github.repository }}
        run: |
          sudo curl --retry 3 https://s3.amazonaws.com/ossci-macos/sccache_v2.15 --output /usr/local/bin/sccache
          sudo chmod +x /usr/local/bin/sccache
          echo "SCCACHE_BUCKET=ossci-compiler-cache-circleci-v2" >> "${GITHUB_ENV}"
      - name: Build
        run: |
          echo "CMAKE_PREFIX_PATH=${CONDA_PREFIX:-"$(dirname "$(which conda)")/../"}" >> "${GITHUB_ENV}"
          .jenkins/pytorch/macos-build.sh
      - name: Archive artifacts into zip
        run: |
          zip -1 -r artifacts.zip dist/
      - uses: actions/upload-artifact@v2
        name: Store PyTorch Build Artifacts on GHA
        with:
          name: ${{ env.BUILD_ENVIRONMENT }}
          retention-days: 14
          if-no-files-found: error
          path:
            artifacts.zip


concurrency:
  group: macos-10-15-py3-arm64-${{ github.event.pull_request.number || github.sha }}-${{ github.event_name == 'workflow_dispatch' }}
  cancel-in-progress: true<|MERGE_RESOLUTION|>--- conflicted
+++ resolved
@@ -35,17 +35,12 @@
       AWS_ACCESS_KEY_ID: ${{ secrets.MACOS_SCCACHE_S3_ACCESS_KEY_ID }}
       AWS_SECRET_ACCESS_KEY: ${{ secrets.MACOS_SCCACHE_S3_SECRET_ACCESS_KEY }}
       IS_PROBOT_TRIGGER_EVENT: ${{ (github.event.action == 'unassigned') && (github.event.assigneed.login == 'pytorchbot') }}
-<<<<<<< HEAD
-      LABEL_CONDITIONS: ${{ contains(github.event.pull_request.labels.*.name, 'ciflow/all') || contains(github.event.pull_request.labels.*.name, 'ciflow/macos') }}
-      LABELS: ${{ toJson(github.event.pull_request.labels.*.name) }}
-=======
       LABEL_CONDITIONS: ${{ contains(github.event.pull_request.labels.*.name, 'ciflow/all') || contains(github.event.pull_request.labels.*.name, 'ciflow/macos') || contains(github.event.pull_request.labels.*.name, 'ciflow/trunk') }}
       PR_LABELS: ${{ toJson(github.event.pull_request.labels.*.name) }}
->>>>>>> d100d98d
     if: ${{ (github.repository == 'pytorch/pytorch') && (
             (github.event_name == 'push') ||
             (github.event_name == 'schedule') ||
-            (contains(github.event.pull_request.labels.*.name, 'ciflow/all') || contains(github.event.pull_request.labels.*.name, 'ciflow/macos')) ||
+            (contains(github.event.pull_request.labels.*.name, 'ciflow/all') || contains(github.event.pull_request.labels.*.name, 'ciflow/macos') || contains(github.event.pull_request.labels.*.name, 'ciflow/trunk')) ||
             (false))
          }}
     steps:
