<<<<<<< HEAD
=======
{%- set upload_artifact_s3_action = "seemethere/upload-artifact-s3@v3" -%}

{# squid_proxy is an private ELB that only available for GHA custom runners #}
{%- set squid_proxy    = "http://internal-tf-lb-20210727220640487900000002-835786077.us-east-1.elb.amazonaws.com:3128" -%}
{# squid_no_proxy is a list of common set of fixed domains or IPs that we don't need to proxy. See https://docs.aws.amazon.com/AmazonECS/latest/developerguide/http_proxy_config.html#windows-proxy #}
{%- set squid_no_proxy = "localhost,127.0.0.1,github.com,amazonaws.com,s3.amazonaws.com,169.254.169.254,169.254.170.2,/var/run/docker.sock" -%}

{%- macro concurrency(build_environment) -%}
concurrency:
  group: !{{ build_environment }}-${{ github.event.pull_request.number || github.sha }}-${{ github.event_name == 'workflow_dispatch' }}
  cancel-in-progress: true
{%- endmacro -%}

{%- macro pull_docker(image) -%}
          retry () {
              "$@"  || (sleep 1 && "$@") || (sleep 2 && "$@")
          }
          retry docker pull "!{{ image }}"
{%- endmacro -%}

>>>>>>> e155e752
{%- macro display_ec2_information() -%}
      - name: Display EC2 information
        shell: bash
        run: |
          set -euo pipefail
          function get_ec2_metadata() {
            # Pulled from instance metadata endpoint for EC2
            # see https://docs.aws.amazon.com/AWSEC2/latest/UserGuide/instancedata-data-retrieval.html
            category=$1
            curl -fsSL "http://169.254.169.254/latest/meta-data/${category}"
          }
          echo "ami-id: $(get_ec2_metadata ami-id)"
          echo "instance-id: $(get_ec2_metadata instance-id)"
          echo "instance-type: $(get_ec2_metadata instance-type)"
{%- endmacro -%}

{%- macro parse_ref() -%}
      - name: Parse ref
        id: parse-ref
        run: .github/scripts/parse_ref.py
{%- endmacro -%}

{%- macro upload_test_statistics(build_environment) -%}
      - name: Display and upload test statistics (Click Me)
        if: always()
        # temporary hack: set CIRCLE_* vars, until we update
        # tools/stats/print_test_stats.py to natively support GitHub Actions
        env:
          AWS_DEFAULT_REGION: us-east-1
          CIRCLE_BRANCH: ${{ steps.parse-ref.outputs.branch }}
          JOB_BASE_NAME: !{{ build_environment }}-test
          CIRCLE_PR_NUMBER: ${{ github.event.pull_request.number }}
          CIRCLE_SHA1: ${{ github.event.pull_request.head.sha || github.sha }}
          CIRCLE_TAG: ${{ steps.parse-ref.outputs.tag }}
          CIRCLE_WORKFLOW_ID: '${{ github.run_id }}_${{ github.run_number }}'
        shell: bash
        run: |
          python3 -m pip install -r requirements.txt
          python3 -m pip install boto3==1.16.34
          python3 -m tools.stats.print_test_stats --upload-to-s3 --compare-with-s3 test
{%- endmacro -%}

{%- macro setup_ec2_linux() -%}
      !{{ display_ec2_information() }}
      - name: Log in to ECR
        env:
          AWS_RETRY_MODE: standard
          AWS_MAX_ATTEMPTS: 5
        run: |
          aws ecr get-login --no-include-email --region us-east-1 > /tmp/ecr-login.sh
          bash /tmp/ecr-login.sh
          rm /tmp/ecr-login.sh
      - name: Chown workspace
        env:
          ALPINE_IMAGE: "308535385114.dkr.ecr.us-east-1.amazonaws.com/tool/alpine"
        run: |
          !{{ pull_docker("${ALPINE_IMAGE}") }}
          # Ensure the working directory gets chowned back to the current user
          docker run --pull=never --rm -v "$(pwd)":/v -w /v "${ALPINE_IMAGE}" chown -R "$(id -u):$(id -g)" .
      - name: Clean workspace
        run: |
          rm -rf "${GITHUB_WORKSPACE:?}/*"
          rm -f ~/.ssh/authorized_keys
      - name: "[FB EMPLOYEES] Enable SSH (Click me for login details)"
        uses: seemethere/add-github-ssh-key@v1
        with:
          GITHUB_TOKEN: ${{ secrets.GITHUB_TOKEN }}
      - name: Preserve github env variables for use in docker
        run: |
          env | grep '^GITHUB' > "/tmp/github_env_${GITHUB_RUN_ID}"
{%- endmacro -%}

{%- macro teardown_ec2_linux() -%}
      - name: Hold runner for 2 hours or until ssh sessions have drained
        # Always hold for active ssh sessions
        if: always()
        run: .github/scripts/wait_for_ssh_to_drain.sh
      - name: Chown workspace
        if: always()
        env:
          ALPINE_IMAGE: "308535385114.dkr.ecr.us-east-1.amazonaws.com/tool/alpine"
        run: |
          # Ensure the working directory gets chowned back to the current user
          docker run --rm -v "$(pwd)":/v -w /v "${ALPINE_IMAGE}" chown -R "$(id -u):$(id -g)" .
      - name: Kill containers, clean up images
        if: always()
        run: |
          # ignore expansion of "docker ps -q" since it could be empty
          # shellcheck disable=SC2046
          docker stop $(docker ps -q) || true
          # Prune all of the docker images
          docker system prune -af
{%- endmacro -%}

{%- macro checkout_pytorch(submodules) -%}
      - name: Checkout PyTorch
        uses: zhouzhuojie/checkout@05b13c9a0d21f08f6d5e64a1d5042246d13619d9
        with:
          # deep clone, to allow use of git merge-base
          fetch-depth: 0
          submodules: !{{ submodules }}
{%- endmacro -%}


{%- macro upload_test_reports(name) -%}
      - name: Zip test reports for upload
        if: always()
        env:
{%- if name == 'linux' or name == 'windows' %}
          FILE_SUFFIX: '${{ github.job }}-${{ matrix.config }}-${{ matrix.shard }}-${{ matrix.num_shards }}-${{ matrix.runner }}'
{%- else %}
          FILE_SUFFIX: '!{{ name }}-${{ github.job }}'
{%- endif %}
{%- if name == 'windows' %}
        shell: powershell
        run: |
          # -ir => recursive include all files in pattern
          7z a "test-reports-$Env:FILE_SUFFIX.zip" -ir'!test\*.xml'
{%- else %}
        run: |
          # Remove any previous test reports if they exist
          rm -f test-reports-*.zip
          zip -r "test-reports-${FILE_SUFFIX}.zip" test -i '*.xml'
{%- endif %}
      - uses: actions/upload-artifact@v2
        name: Store Test Reports
        if: always()
        with:
{%- if name == 'linux' or name == 'windows' %}
          name: test-reports-${{ matrix.config }}
{%- else %}
          name: test-reports-!{{ name }}
{%- endif %}
          retention-days: 14
          if-no-files-found: error
          path:
{%- if name == 'windows' %}
            pytorch-${{ github.run_id }}/test-reports-*.zip
{%- else %}
            test-reports-*.zip
{%- endif %}
      - uses: !{{ upload_artifact_s3_action }}
        name: Store Test Reports on S3
        if: always()
        with:
          retention-days: 14
          if-no-files-found: error
          path:
{%- if name == 'windows' %}
            pytorch-${{ github.run_id }}/test-reports-*.zip
{%- else %}
            test-reports-*.zip
{%- endif %}
{%- endmacro -%}

{%- macro render_test_results() -%}
      - name: Install render_test_results dependencies
        if: always()
        shell: bash
        run: |
          python3 -m pip install junitparser==2.1.1 rich==10.9.0
      - name: "[[ Click me for rendered test results (useful for finding failing tests) ]]"
        if: always()
        shell: bash
        # Encoding is weird on windows, just try to default to utf-8 if possible
        env:
          PYTHONIOENCODING: "utf-8"
        run: |
          python3 tools/render_junit.py test/
{%- endmacro -%}

{%- macro ciflow_should_run_job(ciflow_config) -%}
{%- if ciflow_config.enabled %}
  !{{ ciflow_config.root_job_name }}:
    runs-on: ubuntu-18.04
    if: ${{ !{{ ciflow_config.root_job_condition }} }}
    env:
      LABELS: ${{ toJson(github.event.pull_request.labels.*.name) }}
    steps:
      - name: noop
        run: echo running !{{ ciflow_config.root_job_name }}
      - name: print labels
        run: echo "${LABELS}"
{%- endif %}
{%- endmacro -%}<|MERGE_RESOLUTION|>--- conflicted
+++ resolved
@@ -1,5 +1,3 @@
-<<<<<<< HEAD
-=======
 {%- set upload_artifact_s3_action = "seemethere/upload-artifact-s3@v3" -%}
 
 {# squid_proxy is an private ELB that only available for GHA custom runners #}
@@ -20,7 +18,6 @@
           retry docker pull "!{{ image }}"
 {%- endmacro -%}
 
->>>>>>> e155e752
 {%- macro display_ec2_information() -%}
       - name: Display EC2 information
         shell: bash
