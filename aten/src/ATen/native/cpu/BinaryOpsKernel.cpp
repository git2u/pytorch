--- conflicted
+++ resolved
@@ -673,17 +673,16 @@
 
 void sigmoid_backward_kernel(TensorIterator& iter) {
   AT_DISPATCH_FLOATING_TYPES_AND2(kBFloat16, kHalf, iter.dtype(), "sigmoid_backward_cpu", [&]() {
-<<<<<<< HEAD
     if (iter.dtype() == kBFloat16) {
-      auto one_vec = Vec256<float>((float)(1));
+      auto one_vec = Vectorized<float>((float)(1));
       cpu_kernel_vec(iter,
         [=](BFloat16 a, BFloat16 b) -> BFloat16 {
           float a0 = static_cast<float>(a);
           float b0 = static_cast<float>(b);
           return a0 * (float(1) - b0) * b0;
         },
-        [=](Vec256<BFloat16> a, Vec256<BFloat16> b) {
-          Vec256<float> a0, a1, b0, b1;
+        [=](Vectorized<BFloat16> a, Vectorized<BFloat16> b) {
+          Vectorized<float> a0, a1, b0, b1;
           std::tie(a0, a1) = convert_bfloat16_float(a);
           std::tie(b0, b1) = convert_bfloat16_float(b);
           a0 = a0 * (one_vec - b0) * b0;
@@ -692,10 +691,7 @@
         });
       return;
     }
-    auto one_vec = Vec256<scalar_t>((scalar_t)(1));
-=======
     auto one_vec = Vectorized<scalar_t>((scalar_t)(1));
->>>>>>> c03cae49
     cpu_kernel_vec(iter,
       [=](scalar_t a, scalar_t b) -> scalar_t {
         return a * (scalar_t(1) - b) * b;
@@ -770,10 +766,9 @@
       });
   });
   } else {
-<<<<<<< HEAD
     AT_DISPATCH_FLOATING_TYPES_AND(kBFloat16, iter.dtype(), "tanh_backward_cpu", [&]() {
       if (iter.dtype() == kBFloat16) {
-        auto one_vec = Vec256<float>(float{1});
+        auto one_vec = Vectorized<float>(float{1});
         cpu_kernel_vec(
           iter,
           [=](BFloat16 a, BFloat16 b) -> BFloat16 {
@@ -781,8 +776,8 @@
             float b0 = float(b);
             return a0 * (float{1} - b0 * b0);
           },
-          [=](Vec256<BFloat16> a, Vec256<BFloat16> b) {
-            Vec256<float> a0, a1, b0, b1;
+          [=](Vectorized<BFloat16> a, Vectorized<BFloat16> b) {
+            Vectorized<float> a0, a1, b0, b1;
             std::tie(a0, a1) = convert_bfloat16_float(a);
             std::tie(b0, b1) = convert_bfloat16_float(b);
             a0 = a0 * (one_vec - b0 * b0);
@@ -792,11 +787,7 @@
         );
         return;
       }
-      auto one_vec = Vec256<scalar_t>(scalar_t{1});
-=======
-    AT_DISPATCH_FLOATING_TYPES(iter.dtype(), "tanh_backward_cpu", [&]() {
       auto one_vec = Vectorized<scalar_t>(scalar_t{1});
->>>>>>> c03cae49
       cpu_kernel_vec(
         iter,
         [=](scalar_t a, scalar_t b) -> scalar_t {
