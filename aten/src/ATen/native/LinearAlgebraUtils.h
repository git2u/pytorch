#pragma once

#include <c10/core/ScalarType.h>
#include <c10/util/irange.h>
#include <ATen/ATen.h>
#include <ATen/core/DimVector.h>
#include <ATen/ExpandUtils.h>
#include <ATen/TensorUtils.h>
#include <ATen/native/TensorIterator.h>
#include <limits>
#include <type_traits>
#include <sstream>
#include <cstring>
#include <cctype>

namespace at { namespace native {

// Used as an interface between the different BLAS-like libraries
enum class TransposeType {
  NoTranspose,
  Transpose,
  ConjTranspose,
};

// Transforms TransposeType into the BLAS / LAPACK format
static char to_blas(TransposeType trans) {
  switch (trans) {
    case TransposeType::Transpose: return 'T';
    case TransposeType::NoTranspose: return 'N';
    case TransposeType::ConjTranspose: return 'C';
  }
  TORCH_INTERNAL_ASSERT(false, "Invalid transpose type");
}

<<<<<<< HEAD
template<class Vec>
static inline Vec contiguous_strides_template(const IntArrayRef sizes, const bool f_contig=false) {
  static_assert(std::is_same<IntArrayRef::value_type, typename Vec::value_type>::value,
                "Incompatible integral type of sizes and strides");
  // f_contig chooses between the strides of a batch of Fortran (F-contiguous) and C-contiguous matrices
  using Int = IntArrayRef::value_type;
  constexpr auto one = Int{1};
  const auto n = sizes.size();
  if (n == 0) {
    return Vec{};
  } else if (n == 1) {
    // Use initializer-list to initialize the vector
    return Vec{one};
  }
  // Now we have a matrix or batch of matrices
  auto strides = Vec(n);
  const auto last_idx = n - 1;
  const auto snd_last_idx = n - 2;
  // We'll fill the first two strides afterwards, otherwise the first step
  // in the for loop is wrong
  strides[snd_last_idx] = std::max<int64_t>(sizes[last_idx], one);
  for (int i = snd_last_idx - 1; i >= 0; --i) {
    strides[i] = strides[i + 1] * std::max(sizes[i + 1], one);
  }
  strides[last_idx] = f_contig ? std::max(sizes[snd_last_idx], one) : one;
  if (f_contig) {
    // We filled the wrong stride before so we correct it
    strides[snd_last_idx] = one;
  }
  return strides;
}

static inline DimVector contiguous_strides(const IntArrayRef sizes, const bool f_contig=false) {
  return contiguous_strides_template<DimVector>(sizes, f_contig);
}

static inline std::vector<int64_t> contiguous_strides_vec(const IntArrayRef sizes, const bool f_contig=false) {
  return contiguous_strides_template<std::vector<int64_t>>(sizes, f_contig);
=======
static inline c10::MaybeOwned<Tensor> expect_resolved_conj(const Tensor& tensor) {
  if (tensor.is_conj()) {
    return c10::MaybeOwned<Tensor>::owned(tensor.resolve_conj());
  } else {
    return c10::MaybeOwned<Tensor>::borrowed(tensor);
  }
>>>>>>> ae55cc86
}

/*
 * Clones a Tensor so that the following conditions hold:
 * If we think of a Tensor of having size (B, M, N), where B is any number
 * of batch dimensions, then:
 * - Each (M, N) matrix is in column major form
 * - Let Tensor P have size (B, M, N) and Q have size (B, M', N').
 *   Then when laid out in memory, the M by N matrix starting at
 *   P.data_ptr()[B * M * N] is of the same corresponding batch as the M' by N'
 *   matrix starting at Q.data_ptr()[B * M' * N'].
 */
static inline Tensor cloneBatchedColumnMajor(const Tensor& src) {
  // If src is already in batched column major format, then
  // this will be efficient (no reordering of the data will occur)
  // because the first transpose will make the tensor contiguous,
  // and cloning a contiguous tensor is fast.
  auto result = src.mT().clone(at::MemoryFormat::Contiguous);
  result.transpose_(-2, -1);
  return result;
}

/*
 * contig chooses between C-contig (true) and F-contig (false)
 */
static inline c10::MaybeOwned<Tensor> borrow_else_clone(const bool cond, const Tensor& borrow, const Tensor& clone, const bool contig) {
  return cond ? c10::MaybeOwned<Tensor>::borrowed(borrow)
              : c10::MaybeOwned<Tensor>::owned(contig ? clone.clone(MemoryFormat::Contiguous)
                                                      : cloneBatchedColumnMajor(clone));
}

/*
 * This method is designed to be a faster alternative to
 * `cloneBatchedColumnMajor` with some additional features,
 * namely:
 * 1. It uses `copy` instead of `clone` which could be much faster.
 * 2. `nrows` parameter used to create inputs with the number of rows larger
 *  than the original input, which is required for some LAPACK/MAGMA methods.
 * 3. `desired_batch_size` is used to create copies with the batch size
 *  which is either the original batch size of the input, or its larger
 *  broadcasted shape.
 */
static inline Tensor copyBatchedColumnMajor(const Tensor& src, int64_t nrows = -1,
    c10::optional<IntArrayRef> desired_batch_sizes = c10::nullopt) {
  nrows = (nrows == -1) ? src.size(-2) : nrows;
  auto copy_sizes = desired_batch_sizes.has_value()
    ? desired_batch_sizes.value().vec()
    : IntArrayRef(src.sizes().data(), src.dim() - 2).vec();
  copy_sizes.insert(copy_sizes.end(), {nrows, src.size(-1)});
  const auto copy_strides = contiguous_strides(copy_sizes, /*f-contig*/true);
  auto copy = at::empty_strided(copy_sizes, copy_strides, src.options());
  copy.narrow(-2, 0, src.size(-2)).copy_(src);
  return copy;
}

/*
 * Given batches of matrices with arbitrary batch dim,
 * computes the number of batches.
 */
static inline int64_t batchCount(const Tensor& batched_matrices) {
  int64_t result = 1;
  for (int64_t i = 0; i < batched_matrices.ndimension() - 2; i++) {
    result *= batched_matrices.size(i);
  }
  return result;
}

// Computes the number of elements of a matrix in a batched matrix tensor
static inline int64_t matrixStride(const Tensor& batched_matrices) {
  return batched_matrices.size(-1) * batched_matrices.size(-2);
}

// This function is designed to be used with linear algebra methods that minimize
// L(ax - b) = 0, where L is generally the identity map (`solve`, for example)
// or the L2 norm (`lstsq`).
// It is expected that `a` and `b` are contiguous tensors of column-major matrices
// (so that a.view({-1, a.size(-2), a.size(-1)}) succeeds, same for `b`),
// with the following additional properties:
//
// 1. a.dim() == b.dim()
// 2. a.shape[:-2] broadcasts over b.shape[:-2]
// 3. a.size(i) <= b.size(i) for i=0,..., a.dim() - 3 (only for batch dimensions)
//
// MAGMA/LAPACK modify tensor `a` in-place, and the main goal of this method
// is to be memory efficient, which means that if there exists an index i such that
// a.shape[i] < b.shape[i], 0 <= i <= a.dim() - 3,
// then instead of materializing copies of `a` in the broadcasted shape, we keep
// a buffer copy of `a` along with flags that check whether specific batch dimension
// indices for `a` were already accessed. If they were, we copy the data from the buffer
// into `a`. The number of copies does not exceed
// prod(max(a.shape[:-2], b.shape[:-2]) - a.shape[:-2] + 1)
// and this value is attained by tensors with non-empty batch dimensions.
//
// func_t `f` is a callable that is being supplied with
// scalar_t* a_working_ptr, scalar_t* b_working_ptr, int64_t a_linear_batch_idx.
// a_working_ptr and b_working_ptr can directly be passed to LAPACK/MAGMA routines,
// and a_linear_batch_idx is an index in the 3d representation which corresponds to
// the memory a_working_ptr points to, in other words:
// a_working_ptr == a.view({-1, a.size(-2), a.size(-1)}.select(0, a_linear_batch_idx).data_ptr<scalar_t>();
// a_linear_batch_idx is useful to store metadata related to `a`, such as, for example,
// its rank or singular values (see linalg_lstsq).
template<typename scalar_t, typename func_t>
void batch_iterator_with_broadcasting(const Tensor& a, const Tensor& b, const func_t& f) {
  IntArrayRef a_batch_sizes(a.sizes().data(), a.dim() - 2);
  IntArrayRef b_batch_sizes(b.sizes().data(), b.dim() - 2);

  auto a_linear_batch_idx = at::arange(batchCount(a)).view(a_batch_sizes);
  auto b_linear_batch_idx = at::arange(batchCount(b)).view(b_batch_sizes);

  TensorIterator iter = TensorIteratorConfig()
    .set_check_mem_overlap(false)
    .check_all_same_dtype(false)
    .resize_outputs(false)
    .add_output(b_linear_batch_idx)
    .add_input(a_linear_batch_idx)
    .build();

  auto m = a.size(-2);
  auto n = a.size(-1);
  auto a_3d = a.view({batchCount(a), m, n});
  auto b_3d = b.view({batchCount(b), b.size(-2), b.size(-1)});

  auto a_broadcasts_over_b = (a_batch_sizes != b_batch_sizes);
  Tensor a_buffer, a_was_accessed, a_buffer_3d;
  std::function<void(int64_t)> check_if_copy_needed_for_a
    = [](int64_t a_curr_linear_batch_idx){};
  if (a_broadcasts_over_b) {
    a_buffer = at::empty_strided(a.sizes(), a.strides(), a.options())
      .copy_(a);
    a_was_accessed = at::zeros(batchCount(a), at::kBool);
    a_buffer_3d = a_buffer.view({batchCount(a), m, n});
    check_if_copy_needed_for_a = [&](int64_t a_curr_linear_batch_idx) {
      auto* a_was_accessed_flag = a_was_accessed
        .select(0, a_curr_linear_batch_idx)
        .data_ptr<bool>();
      if (!(*a_was_accessed_flag)) {
        *a_was_accessed_flag = true;
      }
      else {
        a_3d.select(0, a_curr_linear_batch_idx)
          .copy_(a_buffer_3d.select(0, a_curr_linear_batch_idx));
      }
    };
  }

  auto loop = [&](char** data, const int64_t* strides, int64_t nelems) {
    auto* b_batch_idx_ptr = data[0];
    auto* a_batch_idx_ptr = data[1];

    for (const auto elem : c10::irange(nelems)) {
      (void)elem; //Suppress unused variable warning
      auto b_curr_linear_batch_idx = *reinterpret_cast<int64_t*>(b_batch_idx_ptr);
      auto a_curr_linear_batch_idx = *reinterpret_cast<int64_t*>(a_batch_idx_ptr);

      check_if_copy_needed_for_a(a_curr_linear_batch_idx);

      auto* a_working_ptr = a_3d.select(0, a_curr_linear_batch_idx)
        .data_ptr<scalar_t>();
      auto* b_working_ptr = b_3d.select(0, b_curr_linear_batch_idx)
        .data_ptr<scalar_t>();
      f(a_working_ptr, b_working_ptr, a_curr_linear_batch_idx);

      b_batch_idx_ptr += strides[0];
      a_batch_idx_ptr += strides[1];
    }
  };
  iter.serial_for_each(loop, {0, batchCount(b)});
}


// Returns the epsilon value for floating types except half
static inline double _get_epsilon(const ScalarType& sc_type) {
  switch (sc_type) {
    case at::ScalarType::Float:
      return static_cast<double>(std::numeric_limits<float>::epsilon());
    case at::ScalarType::Double:
      return std::numeric_limits<double>::epsilon();
    default:
      AT_ERROR("This function doesn't handle types other than float and double");
  }
}

// Validates input shapes and devices
// for linear solve methods (solve, cholesky_solve, lu_solve, triangular_solve)
static inline void linearSolveCheckInputs(const Tensor& self, const Tensor& A, const char* name) {
  TORCH_CHECK(self.device() == A.device(),
              "Expected b and A to be on the same device, but found b on ",
              self.device(), " and A on ", A.device(), " instead.");

  TORCH_CHECK(self.scalar_type() == A.scalar_type(),
              "Expected b and A to have the same dtype, but found b of type ",
              self.scalar_type(), " and A of type ", A.scalar_type(), " instead.");

  TORCH_CHECK(A.size(-1) == A.size(-2),
              "A must be batches of square matrices, "
              "but they are ", A.size(-1), " by ", A.size(-2), " matrices");

  TORCH_CHECK(A.size(-1) == self.size(-2),
              "Incompatible matrix sizes for ", name, ": each A "
              "matrix is ", A.size(-1), " by ", A.size(-1),
              " but each b matrix is ", self.size(-2), " by ", self.size(-1));
}

// Validates input shapes for operations on batches of square matrices (inverse, cholesky, symeig, eig)
static inline void squareCheckInputs(const Tensor& self, const char* const f_name) {
  TORCH_CHECK(self.dim() >= 2, f_name, ": The input tensor must have at least 2 dimensions.");
  TORCH_CHECK(self.size(-1) == self.size(-2),
              f_name,
              ": A must be batches of square matrices, "
              "but they are ", self.size(-1), " by ", self.size(-2), " matrices");
}

static inline void checkFloatingOrComplex(const Tensor& t, const char* const f_name) {
  TORCH_CHECK((at::isFloatingType(t.scalar_type()) || at::isComplexType(t.scalar_type())),
              f_name, ": Expected a floating point or complex tensor as input. Got ", toString(t.scalar_type()));
}

/*
 * Given a info int, obtained after a single operation, this function check if the computation
 * has been successful (info = 0) or not, and report in case of the latter.
 */
static inline void singleCheckErrors(int64_t info, const char* name, int64_t batch_id=-1) {
  std::string batch_string{""};
  if (batch_id >= 0) {
    batch_string = ": (Batch element " + std::to_string(batch_id) + ")";
  }
  if (info < 0) {
    TORCH_INTERNAL_ASSERT(false, name, batch_string,
        ": Argument ", -info, " has illegal value. Most certainly there is a bug in the implementation calling the backend library.");
  } else if (info > 0) {
    if (strstr(name, "inv")) {
      // inv, inverse, cholesky_inverse, etc.
      TORCH_CHECK(false, name, batch_string,
          ": The diagonal element ", info, " is zero, the inversion could not be completed because the input matrix is singular.");
    } else if (strstr(name, "solve")) {
      // solve, linalg_solve, cholesky_solve, etc.
      TORCH_CHECK(false, name, batch_string,
          ": The diagonal element ", info, " is zero, the solve could not be completed because the input matrix is singular.");
    } else if (strstr(name, "cholesky")) {
      TORCH_CHECK(false, name, batch_string,
          ": The factorization could not be completed because the input is not positive-definite (the leading minor of order ", info, " is not positive-definite).");
    } else if (strstr(name, "svd")) {
      TORCH_CHECK(false, name, batch_string,
          ": The algorithm failed to converge because the input matrix is ill-conditioned or has too many repeated singular values (error code: ", info, ").");
    } else if (strstr(name, "eig") || strstr(name, "syevd")) {
      TORCH_CHECK(false, name, batch_string,
          ": The algorithm failed to converge because the input matrix is ill-conditioned or has too many repeated eigenvalues (error code: ", info, ").");
    } else if (strstr(name, "lstsq")) {
      TORCH_CHECK(false, name, batch_string,
          ": The least squares solution could not be computed because the input matrix does not have full rank (error code: ", info, ").");
    } else if (strstr(name, "lu_factor")) {
      TORCH_CHECK(false, name, batch_string,
          ": U[", info, ",", info, "] is zero and using it on lu_solve would result in a division by zero. "
          "If you still want to perform the factorization, consider calling linalg.lu(A, pivot) or "
          "linalg.lu_factor_ex(A, pivot)");
    } else {
      TORCH_INTERNAL_ASSERT(false, name, ": Unknown error code: ", info, ".");
    }
  }
}

/*
 * Given a vector of int64_t infos, obtained after a batch operations,
 * this function checks if the computation over all these batches has been
 * successful (info = 0) or not, and report in case of the latter.
 */
static inline void batchCheckErrors(const std::vector<int64_t>& infos, const char* name) {
  for (size_t i = 0; i < infos.size(); i++) {
    auto info = infos[i];
    singleCheckErrors(info, name, i);
  }
}

/*
 * This is an overloaded case of the previous function for a tensor of infos.
 */
static inline void batchCheckErrors(const Tensor& infos, const char* name) {
  auto infos_cpu = infos.to(at::kCPU);
  auto infos_data = infos_cpu.data_ptr<int>();
  for (int64_t i = 0; i < infos.numel(); i++) {
    auto info = infos_data[i];
    singleCheckErrors(info, name, i);
  }
}

// Checks if all the Tensors in a TensorList are of the same dimensions
static inline void checkAllSameDim(TensorList tensors, int64_t dim) {
  for (auto &t : tensors) {
    TORCH_CHECK(t.dim() == dim, "Tensor dimension is ", t.dim(), ", expected ", dim, " instead.");
  }
}

static inline std::tuple<std::vector<int64_t>, std::vector<int64_t>> _linalg_broadcast_batch_dims(const Tensor& arg1, const Tensor& arg2) {
  // broadcast the batch dimensions of arg1 and arg2.
  IntArrayRef arg1_batch_sizes(arg1.sizes().data(), arg1.ndimension() - 2);
  IntArrayRef arg2_batch_sizes(arg2.sizes().data(), arg2.ndimension() - 2);
  std::vector<int64_t> expand_batch_portion = infer_size(arg1_batch_sizes, arg2_batch_sizes);

  std::vector<int64_t> arg1_expand_size({expand_batch_portion});
  arg1_expand_size.insert(arg1_expand_size.end(), { arg1.size(-2), arg1.size(-1) });

  std::vector<int64_t> arg2_expand_size({expand_batch_portion});
  arg2_expand_size.insert(arg2_expand_size.end(), { arg2.size(-2), arg2.size(-1) });
  return std::make_tuple(std::move(arg1_expand_size), std::move(arg2_expand_size));
}

static inline std::tuple<Tensor,Tensor> _linalg_broadcast_batch_dims(const Tensor& arg1, const Tensor& arg2, const char* name) {
  // If there's no name we assume we don't want to check the errors
  if (name != nullptr) {
    linearSolveCheckInputs(arg1, arg2, name);
  }

  std::vector<int64_t> arg1_expand_size, arg2_expand_size;
  std::tie(arg1_expand_size, arg2_expand_size) = at::native::_linalg_broadcast_batch_dims(arg1, arg2);

  auto arg1_broadcasted  = arg1_expand_size == arg1.sizes() ? arg1 : arg1.expand(arg1_expand_size);
  auto arg2_broadcasted  = arg2_expand_size == arg2.sizes() ? arg2 : arg2.expand(arg2_expand_size);
  return std::make_tuple(arg1_broadcasted, arg2_broadcasted);
}

static inline std::vector<int64_t> broadcast_batch_size(const Tensor& t1, const Tensor& t2, int64_t n_batch_dims) {
  IntArrayRef t1_batch_sizes(t1.sizes().data(), n_batch_dims);
  IntArrayRef t2_batch_sizes(t2.sizes().data(), n_batch_dims);
  auto broadcasted_batch_sizes = infer_size(t1_batch_sizes, t2_batch_sizes);
  return broadcasted_batch_sizes;
}

// Return a permutation with the given axes moved to the end.
static inline Tensor _move_to_end(const Tensor& self, IntArrayRef axes) {
  const std::vector<int64_t> a = axes.vec();
  const int64_t ndim = self.ndimension();
  std::vector<int64_t> perm;

  for (const auto i : c10::irange(ndim)) {
    auto it = std::find(a.begin(), a.end(), i);
    if (it == a.end()) {
       perm.push_back(i);
    }
  }
  for (auto i : a) {
    perm.push_back(i);
  }

  TORCH_CHECK((int64_t)perm.size() == ndim,
    "duplicate or invalid axis in 'dim' argument for tensor with ndim==", ndim);

  return self.permute(perm);
}

// parse the "mode" param in linalg_qr: return a tuple of bools (compute_q, reduced)
static inline std::tuple<bool, bool> _parse_qr_mode(c10::string_view mode) {
  bool compute_q;
  bool reduced;
  if (mode == "reduced") {
    compute_q = true;
    reduced = true;
  } else if (mode == "complete") {
    compute_q = true;
    reduced = false;
  } else if (mode == "r") {
    compute_q = false;
    reduced = true; // this is actually irrelevant in this mode
  } else {
      TORCH_CHECK(false, "qr received unrecognized mode '", mode,
                  "' but expected one of 'reduced' (default), 'r', or 'complete'");
  }
  return std::make_tuple(compute_q, reduced);
}

// Function to compute sizes, strides and the extra columns for the Q matrix in the QR Decomposition
static inline std::tuple<std::vector<int64_t>,
                         std::vector<int64_t>,
                         int64_t> _compute_geometry_for_Q(const Tensor& input, bool reduced) {
  int64_t m = input.size(-2), n = input.size(-1);
  int64_t n_columns_q;

  // We need to compute the required size of Q based on the `reduced` option
  auto q_sizes = input.sizes().vec();
  if (!reduced && m > n) {
    q_sizes[input.dim() - 1] = m;
    n_columns_q = m;
  } else {
    q_sizes[input.dim() - 1] = n;
    n_columns_q = std::min(m, n);
  }
  auto q_strides = contiguous_strides_vec(q_sizes, /*f-contig*/true);
  return std::make_tuple(q_sizes, q_strides, n_columns_q);
}

// Function to generate empty tensors of required size, strides and dtype for the SVD operation
static inline std::tuple<Tensor, Tensor, Tensor> _create_U_S_VT(const Tensor& input, bool some, bool compute_uv,
    const bool svd_use_cusolver=false) {

  // U, S, VT are initialized as empty tensors.
  // For CPU LAPACK and GPU MAGMA backend, the tensors are initialized on CPU.
  // For GPU cuSOLVER backend, the tensors are initialized on GPU.
  const auto usvt_device = svd_use_cusolver ? at::kCUDA : at::kCPU;

  auto sizes = input.sizes().vec();
  int64_t m = input.size(-2), n = input.size(-1);

  sizes[input.dim() - 1] = some ? std::min(m, n) : m;
  const auto u_strides = contiguous_strides(sizes, /*f-contig*/true);

  // cuSOLVER's gesvdjBatched fails with illegal memory access and
  // cuSOLVER's gesvdj fails with CUSOLVER_STATUS_EXECUTION_FAILED
  // if matrices for U and VT are not allocated
  // even though the result of computation is not used we need to allocate this memory

  Tensor U_empty = (compute_uv || svd_use_cusolver)
      ? at::empty_strided(sizes, u_strides, input.options().device(usvt_device))
      : at::empty({0}, input.options().device(usvt_device));

  // VT should be a column-major or a batch of column-major matrices
  sizes[input.dim() - 2] = some ? std::min(m, n) : n;
  sizes[input.dim() - 1] = n;
  const auto vt_strides = contiguous_strides(sizes, /*f-contig*/!svd_use_cusolver);
  Tensor VT_empty = (compute_uv || svd_use_cusolver)
      ? at::empty_strided(sizes, vt_strides, input.options().device(usvt_device))
      : at::empty({0}, input.options().device(usvt_device));

  // U and VT might not get filled in this case
  if (!some && compute_uv && input.numel() == 0) {
    U_empty.zero_();
    VT_empty.zero_();
    // make U and VT an identity matrix, because they should be orthogonal
    U_empty.diagonal(0, -2, -1).fill_(1);
    VT_empty.diagonal(0, -2, -1).fill_(1);
  }

  sizes.pop_back();
  sizes[input.dim() - 2] = std::min(m, n);
  ScalarType dtype = toValueType(input.scalar_type());
  Tensor S_empty = at::empty(sizes, input.options().dtype(dtype).device(usvt_device));

  return std::tuple<Tensor, Tensor, Tensor>(U_empty, S_empty, VT_empty);
}

// Function used instead of .to so that the original strides are retained
// .to doesn't retain strides and make the output tensor contiguous
static inline Tensor same_stride_to(const Tensor& original_tensor, const at::TensorOptions& options) {
  auto strided_to = at::empty_strided(original_tensor.sizes(),
                                      original_tensor.strides(),
                                      options);
  strided_to.copy_(original_tensor);
  return strided_to;
}

// Creates a dimension permutation array that can be given to `at::permute()`, which will shift
// the two specified dimensions to the end of a tensor, without changing the order of
// the other dimensions. `dim1` will be placed at the very end, and `dim0` will be
// placed just to the left of it.
//
// For instance, given a 4-D tensor, dimensions 1 and 3 can be shifted to the end by
// calling `create_dim_backshift_permutation(1, 3, 4)`. The resulting vector will
// be `vec(0, 2, 1, 3)`.
static inline std::vector<int64_t> create_dim_backshift_permutation(int64_t dim0, int64_t dim1, int64_t ndim) {
  TORCH_CHECK(
    (dim0 != dim1) && (dim0 < ndim) && (dim0 >= 0) && (dim1 < ndim) && (dim1 >= 0),
    "duplicate or invalid dimensions");
  std::vector<int64_t> permutation(ndim);
  int64_t cur_permuted_dim = 0;
  for (const auto dim_ind : c10::irange(ndim)) {
    if ((dim_ind != dim0) && (dim_ind != dim1)) {
      permutation[cur_permuted_dim++] = dim_ind;
    }
  }
  permutation[cur_permuted_dim++] = dim0;
  permutation[cur_permuted_dim] = dim1;
  return permutation;
}

// Creates a dimension permutation array that can be given to `at::permute()`, which
// will reverse a given permutation.
// The reverse permutation array is created by swapping the indices and their
// associated values from the given permutation array.
static inline std::vector<int64_t> create_reverse_permutation(std::vector<int64_t> permutation) {
  int64_t ndim = permutation.size();
  std::vector<int64_t> reverse_permutation(ndim);
  for (const auto dim_ind : c10::irange(ndim)) {
    reverse_permutation[permutation[dim_ind]] = dim_ind;
  }
  return reverse_permutation;
}

// Compute R-work array size for MAGMA/LAPACK cgesdd/zgesdd
// See https://github.com/Reference-LAPACK/lapack/blob/122506cd8b6ce050a200920c3d4c0b153b150fd8/SRC/cgesdd.f#L186
static inline int64_t computeLRWorkDim(const char jobz, int64_t m, int64_t n) {
  auto mn = std::min(m, n);
  auto mx = std::max(m, n);
  if (jobz == 'N') {
#ifdef __APPLE__
    // According to `vecLib.framework/Headers/clapack.h` Accelerate.framework is based on LAPACK 3.2.1
    return 7 * mn;
#else
    // These setting is valid for on LAPACK 3.6+
    return 5 * mn;
#endif
  }
  if (mx > 10 * mn) {
    return 5 * mn * mn + 5 * mn;
  }
  return std::max(5 * mn * mn + 5 * mn, 2 * mx * mn + 2 * mn * mn + mn);
}

// This function checks whether the uplo argument input is valid
// Allowed strings are "u", "U", "l", "L"
static inline void checkUplo(const c10::string_view uplo) {
  // To use std::toupper safely with plain chars (or signed chars), the argument should first be converted to unsigned char
  char uplo_uppercase = static_cast<char>(std::toupper(static_cast<unsigned char>(uplo[0])));
  TORCH_CHECK(uplo.size() == 1 && (uplo_uppercase == 'U' || uplo_uppercase == 'L'),
    "Expected UPLO argument to be 'L' or 'U', but got ", uplo);
}

static inline void checkSameDevice(const std::string& fn_name, Tensor result, Tensor input, const std::string& result_name = "result") {
  TORCH_CHECK(
      result.device() == input.device(),
      fn_name,
      ": Expected ", result_name, " and input tensors to be on the same device, but got ",
      result_name, " on ", result.device(), " and input on ", input.device());
}

// Check the dtype of result and input tensors (for _out variants).
// Most linear algebra functions have the same dtype for input and output
// (either floating or complex type input), so we can check whether input's dtype can be casted to result's dtype.
// According to https://github.com/pytorch/pytorch/wiki/Developer-FAQ#how-does-out-work-in-pytorch
// c10::canCast is used for checking the "safe copy" dtype requirements.
static inline void checkLinalgCompatibleDtype(const std::string& fn_name, Tensor result, Tensor input, const std::string& result_name = "result") {
  bool can_cast = c10::canCast(input.scalar_type(), result.scalar_type());
  TORCH_CHECK(
      can_cast,
      fn_name,
      ": Expected ", result_name, " to be safely castable from ", input.scalar_type(), " dtype, but got ",
      result_name, " with dtype ", result.scalar_type());
}

// Alternatively, we can check whether the specific expected output type (result_type) can be safely casted to out tensor dtype (out_type)
static inline void checkLinalgCompatibleDtype(const std::string& fn_name, ScalarType out_type, ScalarType result_type, const std::string& out_name = "result") {
  bool can_cast = c10::canCast(result_type, out_type);
  TORCH_CHECK(
      can_cast,
      fn_name,
      ": Expected ", out_name, " to be safely castable from ", result_type, " dtype, but got ",
      out_name, " with dtype ", out_type);
}

static inline void checkNotComplexTolerance(const Tensor& tol, const c10::string_view f_name, const c10::string_view tol_name) {
  TORCH_CHECK(!at::isComplexType(tol.scalar_type()),
              f_name, ": ", tol_name, " tensor of complex type is not supported. Got ", tol.scalar_type());
}

/*
  Two types of 'other' tensors are supported when solving
  a system of linear equations matmul(input, x) = other:
  * 1-dimensional (1D) tensor or batch of 1D tensors (vector case)
  * 2-dimensional (2D) tensor or batch of 2D tensors (matrix case).
  The original torch.solve supported only the matrix case, while NumPy works for both cases.
  For the batched input we need to be able to distinguish them.
  Let input.shape = (batch_dimensions, m, n), then 'other' is of vector type if other.shape == (batch_dimensions, m).
  This rule is compatible with NumPy, see https://github.com/numpy/numpy/blob/v1.20.0/numpy/linalg/linalg.py#L384-L389
*/
static inline bool linalg_solve_is_vector_rhs(const Tensor& input, const Tensor& other) {
  auto expected_batched_rhs_shape = IntArrayRef(input.sizes().data(), input.dim() - 1); // input.shape[:-1]
  bool vector_case = other.dim() == 1 || (input.dim() - 1 == other.dim() && other.sizes().equals(expected_batched_rhs_shape));
  return vector_case;
}

static inline bool is_blas_compatible_column_major_order(const Tensor& input) {
  IntArrayRef input_strides = input.strides();
  IntArrayRef input_sizes = input.sizes();
  auto ndim = input.dim();
  TORCH_INTERNAL_ASSERT_DEBUG_ONLY(ndim == 2);
  auto leading_dimension = input_strides[ndim - 1];
  auto rows = input_sizes[ndim - 2];
  return (input_strides[ndim - 2] == 1) && (leading_dimension >= std::max<int64_t>(1, rows));
}

static inline bool is_blas_compatible_row_major_order(const Tensor& input) {
  IntArrayRef input_strides = input.strides();
  IntArrayRef input_sizes = input.sizes();
  auto ndim = input.dim();
  TORCH_INTERNAL_ASSERT_DEBUG_ONLY(ndim == 2);
  auto leading_dimension = input_strides[ndim - 2];
  auto cols = input_sizes[ndim - 1];
  return (input_strides[ndim - 1] == 1) && (leading_dimension >= std::max<int64_t>(1, cols));
}

}}  // namespace at::native<|MERGE_RESOLUTION|>--- conflicted
+++ resolved
@@ -32,7 +32,14 @@
   TORCH_INTERNAL_ASSERT(false, "Invalid transpose type");
 }
 
-<<<<<<< HEAD
+static inline c10::MaybeOwned<Tensor> expect_resolved_conj(const Tensor& tensor) {
+  if (tensor.is_conj()) {
+    return c10::MaybeOwned<Tensor>::owned(tensor.resolve_conj());
+  } else {
+    return c10::MaybeOwned<Tensor>::borrowed(tensor);
+  }
+}
+
 template<class Vec>
 static inline Vec contiguous_strides_template(const IntArrayRef sizes, const bool f_contig=false) {
   static_assert(std::is_same<IntArrayRef::value_type, typename Vec::value_type>::value,
@@ -71,14 +78,6 @@
 
 static inline std::vector<int64_t> contiguous_strides_vec(const IntArrayRef sizes, const bool f_contig=false) {
   return contiguous_strides_template<std::vector<int64_t>>(sizes, f_contig);
-=======
-static inline c10::MaybeOwned<Tensor> expect_resolved_conj(const Tensor& tensor) {
-  if (tensor.is_conj()) {
-    return c10::MaybeOwned<Tensor>::owned(tensor.resolve_conj());
-  } else {
-    return c10::MaybeOwned<Tensor>::borrowed(tensor);
-  }
->>>>>>> ae55cc86
 }
 
 /*
