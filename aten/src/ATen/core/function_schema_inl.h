--- conflicted
+++ resolved
@@ -1,4 +1,5 @@
 #pragma once
+#include <iostream>
 
 // note: windows build doesn't find symbols in operator files unless
 // this is a header file
@@ -56,16 +57,6 @@
   for (const auto out_start_idx : c10::irange(args.size())) {
     if (args.at(out_start_idx).is_out()) {
       return out_start_idx;
-    }
-  }
-  return args.size();
-}
-
-inline size_t findFirstDefaultArg(const std::vector<Argument>& args) {
-  // find the start of out args in the schema
-  for (size_t def_start_idx = 0; def_start_idx < args.size(); def_start_idx++) {
-    if (args.at(def_start_idx).is_out()) {
-      return def_start_idx;
     }
   }
   return args.size();
@@ -101,8 +92,11 @@
     std::ostream* why_not) const {
   const Argument* lhs = this;
   const Argument* rhs = &old;
-  if (!(lhs->name() == rhs->name() && lhs->N() == rhs->N() &&
-        lhs->alias_info() == rhs->alias_info())) {
+  if (!(lhs->name() == rhs->name()
+      && lhs->N() == rhs->N()
+        && (lhs->alias_info() == rhs->alias_info()
+            || (lhs->alias_info() != nullptr && rhs->alias_info() != nullptr
+                && *lhs->alias_info() == *rhs->alias_info())))) {
     return false;
   }
   if (lhs->kwarg_only() && !rhs->kwarg_only()) {
@@ -180,13 +174,8 @@
     }
   }
 
-<<<<<<< HEAD
   // Validate that all new arguments provided has a default value
-  for (size_t i = old_out_start_idx; i < new_out_start_idx; ++i) {
-=======
-  // // Validate that all new arguments provided has a default value
   for (const auto i : c10::irange(old_out_start_idx, new_out_start_idx)) {
->>>>>>> b78b9bb5
     if (!arguments().at(i).default_value()) {
       if (why_not) {
         *why_not
