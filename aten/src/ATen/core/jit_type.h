--- conflicted
+++ resolved
@@ -28,14 +28,10 @@
 struct FunctionSchema;
 using OptNameList = c10::optional<std::vector<std::string>>;
 
-<<<<<<< HEAD
+void standardizeVectorForUnion(std::vector<TypePtr>* to_flatten);
+
 // Forward declarations for use in certain method signatures
 struct NamedType;
-struct OptionalType;
-using OptionalTypePtr = std::shared_ptr<OptionalType>;
-=======
-void standardizeVectorForUnion(std::vector<TypePtr>* to_flatten);
->>>>>>> 28b6e8bf
 
 struct AnyType;
 using AnyTypePtr = std::shared_ptr<AnyType>;
@@ -118,6 +114,8 @@
   static UnionTypePtr create(std::vector<TypePtr> types);
   static TypePtr maybeCreate(std::vector<TypePtr> types);
 
+  static TypePtr createOptionalOf(TypePtr type);
+
   bool operator==(const Type& rhs) const override;
 
   at::ArrayRef<TypePtr> containedTypes() const override {
@@ -131,13 +129,6 @@
 
   TypePtr createWithContained(std::vector<TypePtr> contained_types) const override {
     return create(contained_types);
-<<<<<<< HEAD
-  }
-
-  bool canHoldNone() const {
-    return can_hold_none_;
-=======
->>>>>>> 28b6e8bf
   }
 
   bool canHoldType(TypePtr type) const;
@@ -148,14 +139,10 @@
 
   c10::optional<TypePtr> toOptional() const;
 
-<<<<<<< HEAD
-  TypePtr withoutNone() const;
-=======
-  c10::optional<TypePtr> subtractTypeSet(std::vector<TypePtr>& to_subtract) const;
->>>>>>> 28b6e8bf
+  TypePtr getContainedElementIfOptional() const;
 
  protected:
-    UnionType(std::vector<TypePtr> types, TypeKind kind=TypeKind::UnionType);
+    UnionType(std::vector<TypePtr> types);
     std::string annotation_str_impl(TypePrinter printer) const override;
     std::string unionStr(TypePrinter printer, bool is_annotation_str) const;
     bool has_free_variables_;
@@ -164,89 +151,23 @@
   std::vector<TypePtr> types_;
   bool can_hold_none_;
 
-<<<<<<< HEAD
-  std::string annotation_str_impl(TypePrinter printer) const override;
-  std::string unionStr(c10::optional<TypePrinter> printer) const;
-
-=======
->>>>>>> 28b6e8bf
-};
-
-// This type represents an optional type. There is one `Optional` for
-// each element type. `Optional[T]` represents a Union of two elements:
-// `T` and `None`, where T is not itself `Union` or `Optional`
-//
-// Subtype hierarchy for Optional:
-//     - Optional[T] <: Optional[R] iff T <: R
-//     - T <: Optional[R] if T <: R
-//     - None <: Optional[T] for all T
-//     - Optional[T] == Union[T, None] for all T
-//
-// `Optional[T]` should be represented as `Union[T, None]` whenever
-// possible. The only times we want to use an actual `OptionalType` is
-// when it's only possible to perform a certain operation with this
-// special case of `Union`, e.g. in schema matching.
-struct TORCH_API OptionalType : public UnionType {
-<<<<<<< HEAD
-
-  // `create` dispatches to `UnionType::maybeCreate`, so it will never
-  // actually return an Optional (though it may return a Union that can
-  // be cast to an Optional through `UnionType::toOptional`). On the
-  // other hand, `strictCreate` will return an `OptionalType` or throw.
-  // `create` should be preferred over `strictCreate`, as we would like
-  //  to use `UnionType` wherever possible
-  static TypePtr create(TypePtr contained);
-  static c10::optional<OptionalTypePtr> strictCreate(TypePtr contained);
-
-  // Wrapper for pybind11
-  static OptionalTypePtr strictCreateOrThrow(TypePtr contained);
-=======
-  static OptionalTypePtr create(TypePtr contained) {
-    return OptionalTypePtr(new OptionalType(std::move(contained)));
-  }
->>>>>>> 28b6e8bf
-
-  static const TypeKind Kind = TypeKind::OptionalType;
-
-  friend struct Type;
-
-  bool operator==(const Type& rhs) const override;
-
-  TypePtr getElementType() const {
-    return contained_;
-  }
-
-  at::ArrayRef<TypePtr> containedTypes() const override {
-    return contained_;
-  }
-
-  std::string str() const override {
-    std::stringstream ss;
-    ss << getElementType()->str() << "?";
-    return ss.str();
-  }
-
-  TypePtr createWithContained(
-      std::vector<TypePtr> contained_types) const override {
-    AT_ASSERT(contained_types.size() == 1);
-    return create(contained_types[0]);
-  }
-
-  bool isSubtypeOfExt(const TypePtr& rhs, std::ostream* why_not) const override;
-
-  // common cast Optional[Tensor] for undefined tensor type
-  static OptionalTypePtr ofTensor();
-
- private:
-  OptionalType(TypePtr contained);
-
-  TypePtr contained_;
-
-  std::string annotation_str_impl(TypePrinter printer = nullptr) const override {
-    std::stringstream ss;
-    ss << "Optional[" << getElementType()->annotation_str(printer) << "]";
-    return ss.str();
-  }
+  std::string annotation_str_impl(TypePrinter printer = nullptr) const override;
+  std::string unionStr(c10::optional<TypePrinter> printer, bool is_annotation_str) const;
+};
+
+// `OptionalType` has been DEPRECATED. Do not use this type in
+// internal code! The only reason we have this struct is that we can't
+// bind `UnionType` to more than one PyObject, but we still need to
+// expose both `OptionalType` and `UnionType` to the user
+struct Pybind11_OptionalType;
+using Pybind11_OptionalTypePtr = std::shared_ptr<Pybind11_OptionalType>;
+struct TORCH_API Pybind11_OptionalType : public UnionType {
+  static Pybind11_OptionalTypePtr create(std::vector<TypePtr> types);
+
+  static UnionTypePtr legacy_OptionalOfTensor();
+
+ protected:
+  Pybind11_OptionalType(std::vector<TypePtr> types) : UnionType(std::move(types)) {}
 };
 
 template <typename T>
@@ -1787,7 +1708,7 @@
 template <>
 struct getTypePtr_<at::Generator> final {
   static TypePtr call() {
-    return OptionalType::create(GeneratorType::get());
+    return UnionType::createOptionalOf(GeneratorType::get());
   }
 };
 template <>
@@ -1855,8 +1776,8 @@
 template <class T>
 struct getTypePtr_<at::optional<T>> final {
   static TypePtr call() {
-    static auto type = OptionalType::strictCreate(getTypePtr_<T>::call());
-    return *type;
+    static auto type = UnionType::createOptionalOf(getTypePtr_<T>::call());
+    return type;
   }
 };
 template <class... Contained>
