--- conflicted
+++ resolved
@@ -2,13 +2,10 @@
 
 #include <functional>
 #include <memory>
-<<<<<<< HEAD
+#include <string>
+
+#include <ATen/core/qualified_name.h>
 #include <ATen/core/type_ptr.h>
-=======
-#include <string>
-
-#include <ATen/core/qualified_name.h>
->>>>>>> 38442b3a
 #include <c10/macros/Macros.h>
 #include <c10/util/ArrayRef.h>
 #include <c10/util/Exception.h>
@@ -564,7 +561,6 @@
 
 };
 
-<<<<<<< HEAD
 template <typename T>
 using SingletonOrSharedTypePtr = Type::SingletonOrSharedTypePtr<T>;
 
@@ -648,24 +644,14 @@
   return createWithContained(std::move(contained_types));
 }
 
-} // namespace c10
-
-namespace std {
-template <typename T>
-struct hash<c10::SingletonOrSharedTypePtr<T>> {
-  size_t operator()(const c10::SingletonOrSharedTypePtr<T>& x) const {
-    return std::hash<T*>()(x.get());
-  }
-};
-} // namespace std
-=======
+
 struct NamedType;
 using NamedTypePtr = std::shared_ptr<NamedType>;
 using ConstNamedTypePtr = std::shared_ptr<const NamedType>;
 
-struct TORCH_API NamedType : public Type {
+struct TORCH_API NamedType : public SharedType {
   NamedType(TypeKind tk, c10::optional<QualifiedName> name)
-      : Type(tk), name_(std::move(name)) {
+      : SharedType(tk), name_(std::move(name)) {
     TORCH_INTERNAL_ASSERT(
         tk == TypeKind::TupleType || tk == TypeKind::FunctionType ||
             tk == TypeKind::ClassType || tk == TypeKind::InterfaceType ||
@@ -685,4 +671,12 @@
 };
 
 } // namespace c10
->>>>>>> 38442b3a
+
+namespace std {
+template <typename T>
+struct hash<c10::SingletonOrSharedTypePtr<T>> {
+  size_t operator()(const c10::SingletonOrSharedTypePtr<T>& x) const {
+    return std::hash<T*>()(x.get());
+  }
+};
+} // namespace std