--- conflicted
+++ resolved
@@ -1038,7 +1038,6 @@
 });
 
 namespace {
-<<<<<<< HEAD
 
 struct ToArgs {
   c10::optional<at::ScalarType> dtype;
@@ -1084,29 +1083,28 @@
 
 // Force inlining so we don't have to branch on whether args is null
 // at runtime.
+template <bool has_constant_non_tensor_dtype_and_flags, bool has_memory_format>
 C10_ALWAYS_INLINE void to_copy_functor_impl(
     ProcessedNode* p_node,
     const ToArgs* args) {
-=======
-template <bool has_constant_non_tensor_dtype_and_flags, bool has_memory_format>
-void to_copy_functor(ProcessedNode* p_node) {
->>>>>>> 9725d857
   const auto& self = p_node->Input(0).toTensor();
   // ignore input 3 (copy)
   auto non_blocking = p_node->Input(2).toBool(); // non_blocking
   // handle memory format
   bool copy_strides = false;
-<<<<<<< HEAD
 
   c10::optional<c10::MemoryFormat> memory_format;
   c10::optional<ToArgs> my_args;
-  if (args) {
+  if (!args) {
+    my_args = extract_to_args(p_node);
+    args = &my_args.value();
+  }
+  if (has_memory_format) {
     memory_format = args->memory_format.value_or(c10::MemoryFormat::Preserve);
   } else {
-    my_args = extract_to_args(p_node);
-    args = &my_args.value();
-    memory_format = args->memory_format.value_or(c10::MemoryFormat::Preserve);
-  }
+    memory_format = c10::MemoryFormat::Preserve;
+  }
+
   if (memory_format == c10::MemoryFormat::Preserve) {
     if (self.is_non_overlapping_and_dense()) {
       memory_format = c10::nullopt;
@@ -1119,11 +1117,12 @@
   bool need_to_allocate_output = true;
   if (p_node->Output(0).isTensor()) {
     const auto& existing_output = p_node->Output(0).toTensor();
-    if (existing_output.dtype() != args->dtype ||
-        existing_output.layout() != args->layout ||
-        existing_output.device() != self.device() ||
-        !existing_output.is_contiguous(
-            memory_format.value_or(c10::MemoryFormat::Contiguous))) {
+    if ((!has_constant_non_tensor_dtype_and_flags &&
+         (existing_output.dtype() != args->dtype ||
+          existing_output.layout() != args->layout ||
+          existing_output.device() != self.device())) ||
+        (has_memory_format && !existing_output.is_contiguous(
+            memory_format.value_or(c10::MemoryFormat::Contiguous)))) {
       need_to_allocate_output = true;
     } else {
       need_to_allocate_output = false;
@@ -1141,68 +1140,11 @@
         c10::nullopt,
         memory_format);
   } else {
-    if (p_node->inputs().size() == 5) {
+    if (has_memory_format) {
       memory_format = p_node->Input(4).toOptional<c10::MemoryFormat>().value_or(
           c10::MemoryFormat::Preserve);
     } else {
       memory_format = c10::MemoryFormat::Preserve;
-=======
-  c10::optional<c10::MemoryFormat> memory_format;
-  if (has_memory_format) {
-    memory_format = p_node->Input(4).toOptional<c10::MemoryFormat>().value_or(
-        c10::MemoryFormat::Preserve);
-  } else {
-    memory_format = c10::MemoryFormat::Preserve;
-  }
-
-  if (!has_constant_non_tensor_dtype_and_flags || p_node->Output(0).isNone()) {
-    // handle dtype, layout, and device
-    c10::optional<at::ScalarType> dtype;
-    c10::Layout layout = self.layout();
-    c10::Device device = self.device();
-    if (p_node->Input(1).isTensor()) {
-      const auto& other = p_node->Input(1).toTensor();
-      dtype = other.scalar_type();
-      layout = other.layout();
-      device = other.device();
-    } else {
-      dtype = p_node->Input(1).toOptional<at::ScalarType>();
-    }
-
-    if (memory_format == c10::MemoryFormat::Preserve) {
-      if (self.is_non_overlapping_and_dense()) {
-        memory_format = c10::nullopt;
-        copy_strides = true;
-      } else {
-        memory_format = self.suggest_memory_format();
-      }
-    }
-
-    bool need_to_allocate_output = true;
-    if (p_node->Output(0).isTensor()) {
-      const auto& existing_output = p_node->Output(0).toTensor();
-      if (existing_output.dtype() != dtype ||
-          existing_output.layout() != layout ||
-          existing_output.device() != self.device() ||
-          !existing_output.is_contiguous(
-              memory_format.value_or(c10::MemoryFormat::Contiguous))) {
-        need_to_allocate_output = true;
-      } else {
-        need_to_allocate_output = false;
-      }
-    }
-
-    // See Note [Explicit nullopt MemoryFormat argument]
-    // Can't use size {0} if memory_format is ChannelLast
-    if (need_to_allocate_output) {
-      p_node->Output(0) = at::detail::empty_cpu(
-          self.sizes(),
-          dtype,
-          layout,
-          self.device(),
-          c10::nullopt,
-          memory_format);
->>>>>>> 9725d857
     }
   }
 
@@ -1215,28 +1157,46 @@
   at::native::to_copy_out(
       out_t, self, non_blocking, copy_strides, memory_format);
 }
-<<<<<<< HEAD
-
+
+
+template<bool has_constant_non_tensor_dtype_and_flags, bool has_memory_format>
 void to_copy_functor(ProcessedNode* p_node) {
-  to_copy_functor_impl(p_node, nullptr);
-}
-
-=======
->>>>>>> 9725d857
+  to_copy_functor_impl<has_constant_non_tensor_dtype_and_flags, has_memory_format>(p_node, nullptr);
+}
+
+template<bool has_constant_non_tensor_dtype_and_flags, bool has_memory_format>
+void to_maybe_copy_out_functor(ProcessedNode* p_node) {
+  // TODO: can we avoid checking our arguments every time? If not,
+  // what is different about this case from the copying case?  One
+  // difference: the copying case does not care if the dtype of self
+  // changes between iterations, because it's always going to copy
+  // into the output tensor. Here, we care because of
+  // check_to_will_alias.
+  ToArgs args = extract_to_args(p_node);
+  const auto& self = p_node->Input(0).toTensor();
+  if (check_to_will_alias(p_node, self, args)) {
+    // Don't write our Tensor output. This leaves it None if it
+    // was never allocated (and there is a special case in the
+    // memory planner to not start managing in this case), but
+    // if we are oscillating between aliasing and needing to
+    // copy, we should just leave our output in place so as not
+    // to confuse the memory planner.
+    p_node->Output(1) = false;
+  } else {
+    p_node->Output(1) = true;
+    to_copy_functor_impl<has_constant_non_tensor_dtype_and_flags, has_memory_format>(p_node, &args);
+  }
+}
+
+bool node_has_constant_non_tensor_dtype_and_flags(Node* n) {
+  const auto* input1 = n->inputs()[1];
+  return
+          input1->type()->kind() != TypeKind::TensorType &&
+          input1->node()->kind() == prim::Constant &&
+          n->inputs()[2]->node()->kind() == prim::Constant &&
+          n->inputs()[3]->node()->kind() == prim::Constant;
+}
 } // namespace
-
-// out variant takes precedence over native
-// NB: This impl doesn't work for cpu->cuda copy/cast or vice versa.
-REGISTER_OPERATOR_FUNCTOR(
-    static_runtime::to_copy,
-    aten_to_copy,
-    [](Node* n) -> SROperator {
-      // support 4- or 5-arg for adindexer/adfinder models
-      // Keep TORCH_CHECK here because there is no alternative for fallback
-      TORCH_CHECK(n->inputs().size() == 4 || n->inputs().size() == 5);
-<<<<<<< HEAD
-      return to_copy_functor;
-    });
 
 REGISTER_OPERATOR_FUNCTOR(
     static_runtime::to_maybe_copy_out,
@@ -1245,36 +1205,21 @@
       // support 4- or 5-arg for adindexer/adfinder models
       // Keep TORCH_CHECK here because there is no alternative for fallback
       TORCH_CHECK(n->inputs().size() == 4 || n->inputs().size() == 5);
-      return [](ProcessedNode* p_node) {
-        ToArgs args = extract_to_args(p_node);
-        const auto& self = p_node->Input(0).toTensor();
-        if (check_to_will_alias(p_node, self, args)) {
-          if (p_node->Output(0).isNone()) {
-            // We will never use this (unless check_to_will_alias
-            // returns false in a future iteration), but creating a
-            // defined tensor lets us avoid a check for undefined in
-            // MemoryPlanner::allocateManagedTensors().
-            p_node->Output(0) = create_empty_from(self);
-          }
-          DCHECK(p_node->Output(0).isTensor());
-          p_node->Output(1) = false;
+      const bool has_constant_non_tensor_dtype_and_flags = node_has_constant_non_tensor_dtype_and_flags(n);
+      const bool has_memory_format = n->inputs().size() == 5;
+      if (has_constant_non_tensor_dtype_and_flags) {
+        if (has_memory_format) {
+          return to_maybe_copy_out_functor<true, true>;
         } else {
-          // need to keep Output(0) in a reasonable state!
-          if (p_node->Output(0).isTensor() &&
-              !p_node->Output(0).toTensor().defined()) {
-            p_node->Output(0) = IValue();
-          }
-          p_node->Output(1) = true;
-          // XXX: need to fuse this here, with the following goals:
-          // 1) don't repeat checks from check_to_will_alias
-          // 2) reset dtype and layout of output if we are transitioning back
-          // and forth between alias & not alias modes (add a test for that!) 3)
-          // allow ourselves to remove the check for undefined in
-          // MemoryPlanner::deallocate by producing some kind of reasonable
-          // output tensor in the other branch
-          to_copy_functor_impl(p_node, &args);
-        }
-      };
+          return to_maybe_copy_out_functor<true, false>;
+        }
+      } else {
+        if (has_memory_format) {
+          return to_maybe_copy_out_functor<false, true>;
+        } else {
+          return to_maybe_copy_out_functor<false, false>;
+        }
+      }
     });
 
 REGISTER_OPERATOR_FUNCTOR(
@@ -1306,13 +1251,18 @@
           p_node->Output(0) = p_node->Input(0);
         }
       };
-=======
-      const auto* input1 = n->inputs()[1];
-      const bool has_constant_non_tensor_dtype_and_flags =
-          input1->type()->kind() != TypeKind::TensorType &&
-          input1->node()->kind() == prim::Constant &&
-          n->inputs()[2]->node()->kind() == prim::Constant &&
-          n->inputs()[3]->node()->kind() == prim::Constant;
+    });
+
+// out variant takes precedence over native
+// NB: This impl doesn't work for cpu->cuda copy/cast or vice versa.
+REGISTER_OPERATOR_FUNCTOR(
+    static_runtime::to_copy,
+    aten_to_copy,
+    [](Node* n) -> SROperator {
+      // support 4- or 5-arg for adindexer/adfinder models
+      // Keep TORCH_CHECK here because there is no alternative for fallback
+      TORCH_CHECK(n->inputs().size() == 4 || n->inputs().size() == 5);
+      const bool has_constant_non_tensor_dtype_and_flags = node_has_constant_non_tensor_dtype_and_flags(n);
       const bool has_memory_format = n->inputs().size() == 5;
       if (has_constant_non_tensor_dtype_and_flags) {
         if (has_memory_format) {
@@ -1327,7 +1277,6 @@
           return to_copy_functor<false, false>;
         }
       }
->>>>>>> 9725d857
     });
 
 // Out variants for view ops are registered to a separate registry because
