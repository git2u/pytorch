import torch
from torch import Tensor
import torch.nn as nn
import torch.nn.functional as F


class Embedding(nn.Embedding):
    r"""
    An embedding bag module attached with FakeQuantize modules for weight,
    used for quantization aware training.

    We adopt the same interface as `torch.nn.Embedding`, please see
    https://pytorch.org/docs/stable/generated/torch.nn.Embedding.html#torch.nn.Embedding
    for documentation.

    Similar to `torch.nn.Embedding`, with FakeQuantize modules initialized to
    default.

    Attributes:
        weight: fake quant module for weight
    """
    _FLOAT_MODULE = nn.Embedding

    def __init__(self, num_embeddings, embedding_dim, padding_idx=None,
                 max_norm=None, norm_type=2.0, scale_grad_by_freq=False,
                 sparse=False, _weight=None, device=None, dtype=None, qconfig=None) -> None:
        factory_kwargs = {'device': device, 'dtype': dtype}
        super().__init__(num_embeddings, embedding_dim, padding_idx, max_norm,
                         norm_type, scale_grad_by_freq, sparse, _weight,
                         **factory_kwargs)
        assert qconfig, 'qconfig must be provided for QAT module'
        assert qconfig.weight().qscheme == torch.per_channel_affine_float_qparams, \
            'Embedding weights requires a qscheme of torch.per_channel_affine_float_qparams Got ' + \
            str(qconfig.weight().qscheme)
        self.qconfig = qconfig
        self.weight_fake_quant = qconfig.weight(factory_kwargs=factory_kwargs)

    def forward(self, input) -> Tensor:
        return F.embedding(input, self.weight_fake_quant(self.weight), self.padding_idx,
                           self.max_norm, self.norm_type, self.scale_grad_by_freq,
                           self.sparse)

    @classmethod
    def from_float(cls, mod):
        r"""Create a qat module from a float module

            Args: `mod` a float module, either produced by torch.ao.quantization utilities
            or directly from user
        """
        assert type(mod) == cls._FLOAT_MODULE, ' qat.' + cls.__name__ + '.from_float only works for ' + \
            cls._FLOAT_MODULE.__name__
        assert hasattr(mod, 'qconfig'), 'Input float module must have qconfig defined'
        assert mod.qconfig, 'Input float module must have a valid qconfig'
        assert mod.qconfig.weight().qscheme == torch.per_channel_affine_float_qparams, \
            'Embedding weights requires a qscheme of torch.per_channel_affine_float_qparams Got ' + \
<<<<<<< HEAD
            mod.qconfig.weight().qscheme.__name__
=======
            str(mod.qconfig.weight().qscheme)
>>>>>>> f9ef807f

        qconfig = mod.qconfig
        qat_embedding_bag = cls(mod.num_embeddings, mod.embedding_dim, mod.padding_idx,
                                mod.max_norm, mod.norm_type, mod.scale_grad_by_freq,
                                mod.sparse, mod.weight, qconfig=qconfig)

        return qat_embedding_bag

    def to_float(self):
        embedding_bag = torch.nn.Embedding(self.num_embeddings, self.embedding_dim, self.padding_idx,
                                           self.max_norm, self.norm_type, self.scale_grad_by_freq,
                                           self.sparse, None, self.device, self.dtype)
        embedding_bag.weight = torch.nn.Parameter(self.weight.detach())
        embedding_bag.train(self.training)
        return embedding_bag

class EmbeddingBag(nn.EmbeddingBag):
    r"""
    An embedding bag module attached with FakeQuantize modules for weight,
    used for quantization aware training.

    We adopt the same interface as `torch.nn.EmbeddingBag`, please see
    https://pytorch.org/docs/stable/generated/torch.nn.EmbeddingBag.html#torch.nn.EmbeddingBag
    for documentation.

    Similar to `torch.nn.EmbeddingBag`, with FakeQuantize modules initialized to
    default.

    Attributes:
        weight: fake quant module for weight
    """
    _FLOAT_MODULE = nn.EmbeddingBag

    def __init__(self, num_embeddings, embedding_dim, max_norm=None,
                 norm_type=2.0, scale_grad_by_freq=False, mode='mean',
                 sparse=False, _weight=None, include_last_offset=False,
                 padding_idx=None, qconfig=None, device=None, dtype=None) -> None:
        factory_kwargs = {'device': device, 'dtype': dtype}
        super().__init__(num_embeddings, embedding_dim, max_norm, norm_type,
                         scale_grad_by_freq, mode, sparse, _weight,
                         include_last_offset, padding_idx, **factory_kwargs)
        assert qconfig, 'qconfig must be provided for QAT module'
        assert qconfig.weight().qscheme == torch.per_channel_affine_float_qparams, \
            'Embedding Bag weights requires a qscheme of torch.per_channel_affine_float_qparams Got ' + \
            str(qconfig.weight().qscheme)
        self.qconfig = qconfig
        self.weight_fake_quant = qconfig.weight(factory_kwargs=factory_kwargs)

    def forward(self, input, offsets=None, per_sample_weights=None) -> Tensor:
        return F.embedding_bag(input, self.weight_fake_quant(self.weight), offsets,
                               self.max_norm, self.norm_type,
                               self.scale_grad_by_freq, self.mode, self.sparse,
                               per_sample_weights, self.include_last_offset,
                               self.padding_idx)

    @classmethod
    def from_float(cls, mod):
        r"""Create a qat module from a float module

            Args: `mod` a float module, either produced by torch.ao.quantization utilities
            or directly from user
        """
        assert type(mod) == cls._FLOAT_MODULE, ' qat.' + cls.__name__ + '.from_float only works for ' + \
            cls._FLOAT_MODULE.__name__
        assert hasattr(mod, 'qconfig'), 'Input float module must have qconfig defined'
        assert mod.qconfig, 'Input float module must have a valid qconfig'
        assert mod.qconfig.weight().qscheme == torch.per_channel_affine_float_qparams, \
            'Embedding Bag weights requires a qscheme of torch.per_channel_affine_float_qparams Got ' + \
            str(mod.qconfig.weight().qscheme)

        qconfig = mod.qconfig
        qat_embedding_bag = cls(mod.num_embeddings, mod.embedding_dim, mod.max_norm, mod.norm_type,
                                mod.scale_grad_by_freq, mod.mode, mod.sparse, mod.weight,
                                mod.include_last_offset, mod.padding_idx, qconfig=qconfig)

        return qat_embedding_bag

    def to_float(self):
        embedding_bag = torch.nn.EmbeddingBag(self.num_embeddings, self.embedding_dim, self.max_norm,
                                              self.norm_type, self.scale_grad_by_freq, self.mode, self.sparse,
                                              None, self.include_last_offset, self.padding_idx,
                                              self.device, self.dtype)
        embedding_bag.weight = torch.nn.Parameter(self.weight.detach())
        embedding_bag.train(self.training)
        return embedding_bag<|MERGE_RESOLUTION|>--- conflicted
+++ resolved
@@ -53,11 +53,7 @@
         assert mod.qconfig, 'Input float module must have a valid qconfig'
         assert mod.qconfig.weight().qscheme == torch.per_channel_affine_float_qparams, \
             'Embedding weights requires a qscheme of torch.per_channel_affine_float_qparams Got ' + \
-<<<<<<< HEAD
-            mod.qconfig.weight().qscheme.__name__
-=======
             str(mod.qconfig.weight().qscheme)
->>>>>>> f9ef807f
 
         qconfig = mod.qconfig
         qat_embedding_bag = cls(mod.num_embeddings, mod.embedding_dim, mod.padding_idx,
