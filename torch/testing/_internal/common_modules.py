import torch
import unittest
from copy import deepcopy
from functools import wraps, partial
from itertools import chain
import itertools
import torch.nn.functional as F
from torch.testing import make_tensor
from torch.testing._internal.common_dtype import floating_types
from torch.testing._internal.common_device_type import (
<<<<<<< HEAD
    _TestParametrizer, _update_param_kwargs, skipIf, toleranceOverride, tol, skipMeta)
=======
    _TestParametrizer, _update_param_kwargs, skipIf, toleranceOverride, tol,
    skipCUDAIfCudnnVersionLessThan, skipCUDAIfRocm, precisionOverride)
>>>>>>> 3e90d83a
from torch.testing._internal.common_methods_invocations import DecorateInfo
from torch.testing._internal.common_nn import nllloss_reference, get_reduction
from torch.testing._internal.common_utils import (
    freeze_rng_state, set_single_threaded_if_parallel_tbb, GRADCHECK_NONDET_TOL)
from types import ModuleType
from typing import List, Tuple, Type, Set, Dict


# List of all namespaces containing modules to test.
MODULE_NAMESPACES: List[ModuleType] = [
    torch.nn.modules,
    torch.nn.qat.modules,
    torch.nn.quantizable.modules,
    torch.nn.quantized.modules,
]

# Modules that shouldn't be tested for one reason or another.
MODULES_TO_SKIP: Set[Type] = {
    torch.nn.Module,  # abstract base class
    torch.nn.Container,  # deprecated
    torch.nn.NLLLoss2d,  # deprecated
    torch.nn.quantized.modules._ConvNd,  # abstract base class
    torch.nn.quantized.MaxPool2d,  # aliases to nn.MaxPool2d
}

# List of all module classes to test.
MODULE_CLASSES: List[Type] = list(chain(*[
    [getattr(namespace, module_name) for module_name in namespace.__all__]  # type: ignore[attr-defined]
    for namespace in MODULE_NAMESPACES]))
MODULE_CLASSES = [cls for cls in MODULE_CLASSES if cls not in MODULES_TO_SKIP]

# Dict of module class -> common name. Useful for making test names more intuitive.
# Example: torch.nn.modules.linear.Linear -> "nn.Linear"
MODULE_CLASS_NAMES: Dict[Type, str] = {}
for namespace in MODULE_NAMESPACES:
    for module_name in namespace.__all__:  # type: ignore[attr-defined]
        module_cls = getattr(namespace, module_name)
        namespace_name = namespace.__name__.replace('torch.', '').replace('.modules', '')
        MODULE_CLASS_NAMES[module_cls] = f'{namespace_name}.{module_name}'


class modules(_TestParametrizer):
    """ PROTOTYPE: Decorator for specifying a list of modules over which to run a test. """

    def __init__(self, module_info_list, allowed_dtypes=None):
        self.module_info_list = module_info_list
        self.allowed_dtypes = set(allowed_dtypes) if allowed_dtypes is not None else None

    def _parametrize_test(self, test, generic_cls, device_cls):
        if device_cls is None:
            raise RuntimeError('The @modules decorator is only intended to be used in a device-specific '
                               'context; use it with instantiate_device_type_tests() instead of '
                               'instantiate_parametrized_tests()')

        for module_info in self.module_info_list:
            # Construct the test name; device / dtype parts are handled outside.
            # See [Note: device and dtype suffix placement]
            test_name = module_info.name.replace('.', '_')

            dtypes = set(module_info.dtypes)
            if self.allowed_dtypes is not None:
                dtypes = dtypes.intersection(self.allowed_dtypes)

            for dtype in dtypes:
                # Construct parameter kwargs to pass to the test.
                param_kwargs = {'module_info': module_info}
                _update_param_kwargs(param_kwargs, 'dtype', dtype)

                try:
                    active_decorators = [set_single_threaded_if_parallel_tbb]
                    if module_info.should_skip(generic_cls.__name__, test.__name__, device_cls.device_type, dtype):
                        active_decorators.append(skipIf(True, "Skipped!"))

                    if module_info.decorators is not None:
                        for decorator in module_info.decorators:
                            # Can't use isinstance as it would cause a circular import
                            if decorator.__class__.__name__ == 'DecorateInfo':
                                if decorator.is_active(generic_cls.__name__, test.__name__,
                                                       device_cls.device_type, dtype):
                                    active_decorators += decorator.decorators
                            else:
                                active_decorators.append(decorator)

                    @wraps(test)
                    def test_wrapper(*args, **kwargs):
                        return test(*args, **kwargs)

                    for decorator in active_decorators:
                        test_wrapper = decorator(test_wrapper)

                    yield (test_wrapper, test_name, param_kwargs)
                except Exception as ex:
                    # Provides an error message for debugging before rethrowing the exception
                    print("Failed to instantiate {0} for module {1}!".format(test_name, module_info.name))
                    raise ex


def formatted_module_name(module_cls):
    """ Returns the common name of the module class formatted for use in test names. """
    return MODULE_CLASS_NAMES[module_cls].replace('.', '_')


class FunctionInput(object):
    """ Contains args and kwargs to pass as input to a function. """
    __slots__ = ['args', 'kwargs']

    def __init__(self, *args, **kwargs):
        self.args = args
        self.kwargs = kwargs


class ModuleInput(object):
    """ Contains args / kwargs for module instantiation + forward pass. """
    __slots__ = ['constructor_input', 'forward_input', 'desc', 'reference_fn']

    def __init__(self, constructor_input, forward_input=None, desc='', reference_fn=None):
        self.constructor_input = constructor_input  # Inputs to pass during construction
        self.forward_input = forward_input  # Inputs to pass to forward()
        self.desc = desc  # Description for this set of inputs
        self.reference_fn = reference_fn  # Reference with signature: reference_fn(module, parameters, *args, **kwargs)

        if reference_fn is not None:

            @wraps(reference_fn)
            def copy_reference_fn(m, *args, **kwargs):
                # Copy inputs to avoid undesired side effects from calling the reference.
                args, kwargs = deepcopy(args), deepcopy(kwargs)

                # Note that module parameters are passed in for convenience.
                return reference_fn(m, list(m.parameters()), *args, **kwargs)

            self.reference_fn = copy_reference_fn


class ModuleInfo(object):
    """ Module information to be used in testing. """

    def __init__(self,
                 module_cls,  # Class object for the module under test
                 *,
                 module_inputs_func,  # Function to generate module inputs
                 skips=(),  # Indicates which tests to skip
                 decorators=None,  # Additional decorators to apply to generated tests
                 dtypes=floating_types(),  # dtypes this function is expected to work with
                 supports_gradgrad=True,  # whether the op supports second order gradients
                 gradcheck_nondet_tol=0.0,  # tolerance for nondeterminism while performing gradcheck
                 module_memformat_affects_out=False,  # whether converting module to channels last will generate
                                                      # channels last output
                 ):
        self.module_cls = module_cls
        self.module_inputs_func = module_inputs_func
        self.skips = skips
        self.decorators = decorators
        self.dtypes = dtypes
        self.supports_gradgrad = supports_gradgrad
        self.gradcheck_nondet_tol = gradcheck_nondet_tol
        self.module_memformat_affects_out = module_memformat_affects_out

    def should_skip(self, cls_name, test_name, device_type, dtype):
        return any(si.is_active(cls_name, test_name, device_type, dtype) for si in self.skips)

    @property
    def name(self):
        return formatted_module_name(self.module_cls)

    @property
    def formatted_name(self):
        return self.name.replace('.', '_')


def module_inputs_torch_nn_Linear(module_info, device, dtype, requires_grad, **kwargs):
    make_input = partial(make_tensor, device=device, dtype=dtype, requires_grad=requires_grad)

    module_inputs = [
        ModuleInput(constructor_input=FunctionInput(10, 8),
                    forward_input=FunctionInput(input=make_input((4, 10))),
                    reference_fn=lambda m, p, input: torch.mm(input, p[0].t()) + p[1].view(1, -1).expand(4, 8)),
        ModuleInput(constructor_input=FunctionInput(10, 8, bias=False),
                    forward_input=FunctionInput(make_input((4, 10))),
                    desc='no_bias',
                    reference_fn=lambda m, p, i: torch.mm(i, p[0].t())),
        ModuleInput(constructor_input=FunctionInput(3, 5),
                    forward_input=FunctionInput(make_input(3)),
                    desc='no_batch_dim',
                    reference_fn=lambda m, p, i: torch.mm(i.view(1, -1), p[0].t()).view(-1) + p[1])
    ]

    return module_inputs


def module_inputs_torch_nn_Bilinear(module_info, device, dtype, requires_grad, **kwargs):
    make_input = partial(make_tensor, device=device, dtype=dtype, requires_grad=requires_grad)

    def bilinear_reference_fn(m, p, x1, x2, bias=True):
        result = torch.einsum('bn,anm,bm->ba', x1, p[0], x2)
        if bias:
            if x1.shape[0] == 1:
                result = result.view(-1) + p[1]
            else:
                result = result + p[1].view(1, -1).expand(x1.shape[0], p[0].shape[0])
        return result

    module_inputs = [
        ModuleInput(constructor_input=FunctionInput(2, 3, 4),
                    forward_input=FunctionInput(make_input(shape=(8, 2)), make_input(shape=(8, 3))),
                    reference_fn=lambda m, p, x1, x2: bilinear_reference_fn(m, p, x1, x2)),
        ModuleInput(constructor_input=FunctionInput(2, 3, 4, bias=False),
                    forward_input=FunctionInput(make_input(shape=(8, 2)), make_input(shape=(8, 3))),
                    desc='no_bias',
                    reference_fn=lambda m, p, x1, x2: bilinear_reference_fn(m, p, x1, x2, bias=False)),
        ModuleInput(constructor_input=FunctionInput(2, 3, 4),
                    forward_input=FunctionInput(make_input(shape=(2)), make_input(shape=(3))),
                    desc='no_batch_dim',
                    reference_fn=lambda m, p, x1, x2: bilinear_reference_fn(m, p, x1.view(1, -1), x2.view(1, -1))),
    ]

    return module_inputs


def module_inputs_torch_nn_NLLLoss(module_info, device, dtype, requires_grad, **kwargs):
    make_input = partial(make_tensor, device=device, dtype=dtype, requires_grad=requires_grad)
    make_weight = partial(make_tensor, device=device, dtype=dtype, requires_grad=False)

    cases: List[Tuple[str, dict]] = [
        ('', {}),
        ('reduction_sum', {'reduction': 'sum'}),
        ('reduction_none', {'reduction': 'none'}),
        ('ignore_index', {'ignore_index': 2}),
        ('weights', {'weight': make_weight(10).abs()}),
        ('weights_ignore_index', {'weight': make_weight(10).abs(), 'ignore_index': 2}),
        ('weights_ignore_index_neg', {'weight': make_weight(10).abs(), 'ignore_index': -1})
    ]

    # TODO: Uncomment when negative weights is supported.
    # negative_weight = make_weight(10)
    # negative_weight[0] = -1
    # cases.append(('weights_negative', {'weight': negative_weight}))
    module_inputs = []
    for desc, constructor_kwargs in cases:

        def reference_fn(m, p, i, t, constructor_kwargs=constructor_kwargs):
            return nllloss_reference(i, t, **constructor_kwargs)

        module_inputs.append(
            ModuleInput(constructor_input=FunctionInput(**constructor_kwargs),
                        forward_input=FunctionInput(make_input((15, 10)).log_softmax(dim=1),
                                                    torch.empty(15, device=device).uniform_().mul(10).floor().long()),
                        desc=desc,
                        reference_fn=reference_fn)
        )

    return module_inputs


def module_inputs_torch_nn_GaussianNLLLoss(module_info, device, dtype, requires_grad, **kwargs):
    make_input = partial(make_tensor, device=device, dtype=dtype, requires_grad=requires_grad)
    make_target = partial(make_tensor, device=device, dtype=dtype, requires_grad=False)

    cases: List[Tuple[str, dict]] = [
        ('', {}),
        ('reduction_sum', {'reduction': 'sum'}),
        ('reduction_mean', {'reduction': 'mean'}),
        ('reduction_none', {'reduction': 'none'}),
    ]

    module_inputs = []
    for desc, constructor_kwargs in cases:
        module_inputs.append(
            ModuleInput(constructor_input=FunctionInput(**constructor_kwargs),
                        forward_input=FunctionInput(make_input((3)),
                                                    make_target((3)),
                                                    make_input((1)).abs()),
                        desc=desc,
                        reference_fn=no_batch_dim_reference_fn)
        )

    return module_inputs


def no_batch_dim_reference_fn(m, p, *args, **kwargs):
    """Reference function for modules supporting no batch dimensions.

    The module is passed the input and target in batched form with a single item.
    The output is squeezed to compare with the no-batch input.

    Currently it only supports modules which return a single Tensor as output.
    You can bind the following kwargs.
    Kwargs:
        batch_first[bool] : If True, all the Tensors in `args` while be unsqueezed at dim `0` .
                        and output will be squeezed at dim `0` else dim `1` for both.
        kwargs_to_batchify[dict] : Dictionary specifying the name of the argument and dimension to unsqueeze.
                               Useful if there are few arguments whose batch dimension are different
                               from the ones selected by `batch_first`.
        is_criterion[bool] : Specify if the module is a criterion and handle the reduction for output accordingly.
    """
    def get_and_pop(key, default):
        v = kwargs.get(key, default)
        if key in kwargs:
            kwargs.pop(key)
        return v

    batch_dim = 0 if get_and_pop('batch_first', True) else 1
    kwargs_to_batchify = get_and_pop('kwargs_to_batchify', None)
    is_criterion = get_and_pop('is_criterion', False)

    if kwargs_to_batchify is not None:
        assert isinstance(kwargs_to_batchify, dict)
        for k, v in kwargs.items():
            if k in kwargs_to_batchify and v is not None:
                bdim = kwargs_to_batchify[k]
                kwargs[k] = v.unsqueeze(bdim)

    single_batch_input_args = [input.unsqueeze(batch_dim) for input in args]
    with freeze_rng_state():
        output = m(*single_batch_input_args, **kwargs).squeeze(batch_dim)

    if is_criterion:
        reduction = get_reduction(m)
        if reduction == 'none':
            return output.squeeze(0)
    return output


def no_batch_dim_reference_mha(m, p, *args, **kwargs):
    """Reference function for MultiheadAttention supporting no batch dimensions.

    The module is passed the input and target in batched form with a single item.
    The output is squeezed to compare with the no-batch input.
    """
    batch_dim = 0 if kwargs.get('batch_first', True) else 1
    if 'batch_first' in kwargs:
        kwargs.pop('batch_first')
    if 'key_padding_mask' in kwargs and kwargs['key_padding_mask'] is not None:
        kwargs['key_padding_mask'] = kwargs['key_padding_mask'].unsqueeze(0)
    single_batch_input_args = [input.unsqueeze(batch_dim) for input in args]
    with freeze_rng_state():
        output = m(*single_batch_input_args, **kwargs)
        return (output[0].squeeze(batch_dim), output[1].squeeze(0))


def no_batch_dim_reference_lstmcell(m, p, *args, **kwargs):
    """Reference function for LSTMCell supporting no batch dimensions.

    The module is passed the input and target in batched form with a single item.
    The output is squeezed to compare with the no-batch input.
    """
    inp, (h, c) = args
    single_batch_input_args = (inp.unsqueeze(0), (h.unsqueeze(0), c.unsqueeze(0)))
    with freeze_rng_state():
        output = m(*single_batch_input_args, **kwargs)
        return (output[0].squeeze(0), output[1].squeeze(0))


def generate_regression_criterion_inputs(make_input):
    return [
        ModuleInput(
            constructor_input=FunctionInput(reduction=reduction),
            forward_input=FunctionInput(make_input(shape=(4, )), make_input(shape=4,)),
            reference_fn=partial(no_batch_dim_reference_fn, is_criterion=True),
            desc='no_batch_dim_{}'.format(reduction)
        ) for reduction in ['none', 'mean', 'sum']]


def module_inputs_torch_nn_AvgPool1d(module_info, device, dtype, requires_grad, **kwargs):
    make_input = partial(make_tensor, device=device, dtype=dtype, requires_grad=requires_grad)

    return [
        ModuleInput(constructor_input=FunctionInput(kernel_size=2),
                    forward_input=FunctionInput(make_input(shape=(3, 6))),
                    desc='no_batch_dim',
                    reference_fn=no_batch_dim_reference_fn)]


<<<<<<< HEAD
def module_inputs_torch_nn_ConvNd(module_info, device, dtype, requires_grad, **kwargs):
    N = kwargs['N']
    lazy = kwargs.get('lazy', False)
    transposed = kwargs.get('transposed', False)
    make_input = partial(make_tensor, device=device, dtype=dtype, requires_grad=requires_grad)
    conv_kwargs_list = [{}] if transposed else [{}, {'padding': 'same'}]

    # Currently, all sample inputs below are for testing no-batch-dim support.
    kernel_size, C_in, C_out = 3, 4, 5
    input_no_batch_shape = (C_in,) + tuple((6 for _ in range(N)))
    return [
        ModuleInput(constructor_input=(FunctionInput(C_out, kernel_size, **conv_kwargs) if lazy else
                                       FunctionInput(C_in, C_out, kernel_size, **conv_kwargs)),
                    forward_input=FunctionInput(make_input(shape=input_no_batch_shape)),
                    desc='no_batch_dim',
                    reference_fn=no_batch_dim_reference_fn)
        for conv_kwargs in conv_kwargs_list
    ]
=======
def module_inputs_torch_nn_AdaptiveAvgPool2d(module_info, device, dtype, requires_grad, **kwargs):
    make_input = partial(make_tensor, device=device, dtype=dtype, requires_grad=requires_grad)

    return [
        ModuleInput(constructor_input=FunctionInput(3,),
                    forward_input=FunctionInput(make_input(shape=(1, 3, 5, 6))),
                    desc='single')]


def module_inputs_torch_nn_BatchNorm2d(module_info, device, dtype, requires_grad, **kwargs):
    make_input = partial(make_tensor, device=device, dtype=dtype, requires_grad=requires_grad)

    return [
        ModuleInput(constructor_input=FunctionInput(3,),
                    forward_input=FunctionInput(make_input(shape=(2, 3, 6, 6))))]


def module_inputs_torch_nn_BatchNorm3d(module_info, device, dtype, requires_grad, **kwargs):
    make_input = partial(make_tensor, device=device, dtype=dtype, requires_grad=requires_grad)

    return [
        ModuleInput(constructor_input=FunctionInput(3,),
                    forward_input=FunctionInput(make_input(shape=(2, 3, 4, 4, 4))))]


def module_inputs_torch_nn_Conv2d(module_info, device, dtype, requires_grad, **kwargs):
    make_input = partial(make_tensor, device=device, dtype=dtype, requires_grad=requires_grad)

    return [
        ModuleInput(constructor_input=FunctionInput(3, 4, 3),
                    forward_input=FunctionInput(make_input(shape=(2, 3, 7, 5))))]


def module_inputs_torch_nn_Conv3d(module_info, device, dtype, requires_grad, **kwargs):
    make_input = partial(make_tensor, device=device, dtype=dtype, requires_grad=requires_grad)

    return [
        ModuleInput(constructor_input=FunctionInput(2, 3, (2, 3, 2)),
                    forward_input=FunctionInput(make_input(shape=(1, 2, 4, 5, 4))))]


def module_inputs_torch_nn_ConvTranspose2d(module_info, device, dtype, requires_grad, **kwargs):
    make_input = partial(make_tensor, device=device, dtype=dtype, requires_grad=requires_grad)

    return [
        ModuleInput(constructor_input=FunctionInput(3, 4, 3, (3, 2), 1, (1, 1)),
                    forward_input=FunctionInput(make_input(shape=(1, 3, 7, 6))))]
>>>>>>> 3e90d83a


def module_inputs_torch_nn_ELU(module_info, device, dtype, requires_grad, **kwargs):
    make_input = partial(make_tensor, device=device, dtype=dtype, requires_grad=requires_grad)

    return [
        ModuleInput(constructor_input=FunctionInput(alpha=2.),
                    forward_input=FunctionInput(make_input(shape=(3, 2, 5))),
                    reference_fn=lambda m, p, i: torch.where(i >= 0, i, 2 * (i.exp() - 1))),
        ModuleInput(constructor_input=FunctionInput(alpha=2.),
                    forward_input=FunctionInput(make_input(shape=())),
                    desc='scalar'),
        ModuleInput(constructor_input=FunctionInput(),
                    forward_input=FunctionInput(make_input(shape=(3,))),
                    desc='no_batch_dim',
                    reference_fn=no_batch_dim_reference_fn),
        ModuleInput(constructor_input=FunctionInput(alpha=2.),
                    forward_input=FunctionInput(make_input(shape=(2, 3, 2, 5))),
                    desc='4d_input')]


def module_inputs_torch_nn_CELU(module_info, device, dtype, requires_grad, **kwargs):
    make_input = partial(make_tensor, device=device, dtype=dtype, requires_grad=requires_grad)

    return [
        ModuleInput(constructor_input=FunctionInput(alpha=2.),
                    forward_input=FunctionInput(make_input(shape=(3, 2, 5))),
                    reference_fn=lambda m, p, i: torch.where(i >= 0, i, 2. * ((.5 * i).exp() - 1))),
        ModuleInput(constructor_input=FunctionInput(alpha=2.),
                    forward_input=FunctionInput(make_input(shape=())),
                    reference_fn=lambda m, p, i: torch.where(i >= 0, i, 2 * (i.exp() - 1)),
                    desc='scalar'),
        ModuleInput(constructor_input=FunctionInput(alpha=2.),
                    forward_input=FunctionInput(make_input(shape=(3,))),
                    desc='no_batch_dim',
                    reference_fn=no_batch_dim_reference_fn)]


def module_inputs_torch_nn_ReLU(module_info, device, dtype, requires_grad):
    make_input = partial(make_tensor, device=device, dtype=dtype, requires_grad=requires_grad)

    return [
        ModuleInput(constructor_input=FunctionInput(),
                    forward_input=FunctionInput(make_input(4)),
                    desc='no_batch_dim'),
        ModuleInput(constructor_input=FunctionInput(),
                    forward_input=FunctionInput(make_input((2, 3, 4, 5))),
                    desc='channels_last_mem_format'),
        ModuleInput(constructor_input=FunctionInput(),
                    forward_input=FunctionInput(make_input((2, 3, 3, 4, 5))),
                    desc='channels_last_3d_mem_format')]


def module_inputs_torch_nn_L1Loss(module_info, device, dtype, requires_grad, **kwargs):
    make_input = partial(make_tensor, device=device, dtype=dtype, requires_grad=requires_grad)

    return [
        ModuleInput(constructor_input=FunctionInput(),
                    forward_input=FunctionInput(make_input(shape=(2, 3, 4)),
                                                make_input(shape=(2, 3, 4))),
                    reference_fn=lambda m, p, i, t: 1. / i.numel() * sum((a - b).abs().sum()
                                                                         for a, b in zip(i, t))),
        ModuleInput(constructor_input=FunctionInput(),
                    forward_input=FunctionInput(make_input(shape=()), make_input(shape=())),
                    reference_fn=lambda m, p, i, t: 1. / i.numel() * (i - t).abs().sum(),
                    desc='scalar')] + generate_regression_criterion_inputs(make_input)


def module_inputs_torch_nn_Hardswish(module_info, device, dtype, requires_grad, **kwargs):
    make_input = partial(make_tensor, device=device, dtype=dtype, requires_grad=requires_grad)

    return [
        ModuleInput(
            constructor_input=FunctionInput(),
            forward_input=FunctionInput(make_input(shape=4)),
            reference_fn=no_batch_dim_reference_fn,
            desc='no_batch_dim',
        ),
        ModuleInput(
            constructor_input=FunctionInput(),
            forward_input=FunctionInput(make_input(shape=(2, 3, 2, 5))),
            desc='4d_input')
    ]


def module_inputs_torch_nn_MaxPool2d(module_info, device, dtype, requires_grad, **kwargs):
    make_input = partial(make_tensor, device=device, dtype=dtype, requires_grad=requires_grad)

    return [
        ModuleInput(
            constructor_input=FunctionInput((3, 3), (2, 2), (1, 1)),
            forward_input=FunctionInput(make_input(shape=((3, 7, 7)))),
            desc='3d_input'),
        ModuleInput(
            constructor_input=FunctionInput((3, 3), (2, 2), (1, 1)),
            forward_input=FunctionInput(make_input(shape=(1, 3, 7, 7))),
            desc='4d_input'),
        ModuleInput(
            constructor_input=FunctionInput((3, 3), (2, 2), (1, 1), return_indices=True),
            forward_input=FunctionInput(make_input(shape=(1, 3, 7, 7))),
            desc='return_indices'),
    ]


def module_inputs_torch_nn_Sigmoid(module_info, device, dtype, requires_grad, **kwargs):
    make_input = partial(make_tensor, device=device, dtype=dtype, requires_grad=requires_grad)

    return [
        ModuleInput(
            constructor_input=FunctionInput(),
            forward_input=FunctionInput(make_input(shape=(2, 3, 4, 5))),
            desc='channels_last_mem_format'
        ),
        ModuleInput(
            constructor_input=FunctionInput(),
            forward_input=FunctionInput(make_input(shape=(2, 3, 3, 4, 5))),
            desc='channels_last_3d_mem_format'
        )
    ]


def module_inputs_torch_nn_TransformerEncoderLayer(module_info, device, dtype, requires_grad, **kwargs):
    make_input = partial(make_tensor, device=device, dtype=dtype, requires_grad=requires_grad)

    samples = [
        ModuleInput(
            constructor_input=FunctionInput(4, 2, 16, 0.0),
            forward_input=FunctionInput(
                make_input(shape=(2, 3, 4))
            ),
            desc='relu_activation'
        ),
        ModuleInput(
            constructor_input=FunctionInput(4, 2, 8, 0.0, F.gelu),
            forward_input=FunctionInput(
                make_input(shape=(2, 3, 4))
            ),
            desc='gelu_activation'
        ), ]

    # Samples below are for validating the no-batch-dim support.
    key_padding_masks = (None, torch.tensor([False, False, True], device=device, dtype=torch.bool))
    attn_masks = (None, torch.tensor([False, False, True], device=device, dtype=torch.bool).expand((3, 3)))
    for src_mask, src_key_padding_mask, norm_first in itertools.product(attn_masks, key_padding_masks, (True, False)):
        samples.append(
            ModuleInput(
                constructor_input=FunctionInput(d_model=4, nhead=2, dim_feedforward=8,
                                                dropout=0.0, batch_first=True, norm_first=norm_first),
                forward_input=FunctionInput(
                    make_input(shape=(3, 4)), src_mask=src_mask, src_key_padding_mask=src_key_padding_mask
                ),
                reference_fn=partial(no_batch_dim_reference_fn,
                                     batch_first=True, kwargs_to_batchify={'src_key_padding_mask': 0}),
                desc='no_batch_dim_batch_first'
            ))

        samples.append(
            ModuleInput(
                constructor_input=FunctionInput(4, 2, 8, dropout=0.0, batch_first=False, norm_first=norm_first),
                forward_input=FunctionInput(
                    make_input(shape=(3, 4)), src_mask=src_mask, src_key_padding_mask=src_key_padding_mask
                ),
                reference_fn=partial(no_batch_dim_reference_fn,
                                     batch_first=False, kwargs_to_batchify={'src_key_padding_mask': 0}),
                desc='no_batch_dim'
            ))

    return samples


def module_inputs_torch_nn_TransformerDecoderLayer(module_info, device, dtype, requires_grad, **kwargs):
    make_input = partial(make_tensor, device=device, dtype=dtype, requires_grad=requires_grad)

    samples = [
        ModuleInput(
            constructor_input=FunctionInput(4, 2, 16, 0.0),
            forward_input=FunctionInput(
                make_input(shape=(2, 3, 4)), make_input(shape=(2, 3, 4))
            ),
            desc='relu_activation'
        ),
        ModuleInput(
            constructor_input=FunctionInput(4, 2, 8, 0.0, F.gelu),
            forward_input=FunctionInput(
                make_input(shape=(2, 3, 4)), make_input(shape=(2, 3, 4))
            ),
            desc='gelu_activation'
        ), ]

    # Samples below are for validating the no-batch-dim support.
    key_padding_masks = (None, torch.tensor([False, False, True], device=device, dtype=torch.bool))
    attn_masks = (None, torch.tensor([False, False, True], device=device, dtype=torch.bool).expand((3, 3)))
    for tgt_mask, tgt_key_padding_mask, norm_first in itertools.product(attn_masks, key_padding_masks, (True, False)):
        # Using same mask for tgt and memory
        memory_mask = tgt_mask
        memory_key_padding_mask = tgt_key_padding_mask
        samples.append(
            ModuleInput(
                constructor_input=FunctionInput(d_model=4, nhead=2, dim_feedforward=8,
                                                dropout=0.0, batch_first=True, norm_first=norm_first),
                forward_input=FunctionInput(
                    make_input(shape=(3, 4)), make_input(shape=(3, 4)), tgt_mask=tgt_mask, memory_mask=memory_mask,
                    tgt_key_padding_mask=tgt_key_padding_mask, memory_key_padding_mask=memory_key_padding_mask
                ),
                reference_fn=partial(no_batch_dim_reference_fn,
                                     batch_first=True,
                                     kwargs_to_batchify={'tgt_key_padding_mask': 0, 'memory_key_padding_mask': 0}),
                desc='no_batch_dim_batch_first'
            ))

        samples.append(
            ModuleInput(
                constructor_input=FunctionInput(4, 2, 8, dropout=0.0, batch_first=False, norm_first=norm_first),
                forward_input=FunctionInput(
                    make_input(shape=(3, 4)), make_input(shape=(3, 4)), tgt_mask=tgt_mask, memory_mask=memory_mask,
                    tgt_key_padding_mask=tgt_key_padding_mask, memory_key_padding_mask=memory_key_padding_mask
                ),
                reference_fn=partial(no_batch_dim_reference_fn,
                                     batch_first=False,
                                     kwargs_to_batchify={'tgt_key_padding_mask': 0, 'memory_key_padding_mask': 0}),
                desc='no_batch_dim'
            ))

    return samples


def module_inputs_torch_nn_Transformer(module_info, device, dtype, requires_grad, **kwargs):
    make_input = partial(make_tensor, device=device, dtype=dtype, requires_grad=requires_grad)
    samples = []
    # Samples below are for validating the no-batch-dim support.
    key_padding_masks = (None, torch.tensor([False, False, True], device=device, dtype=torch.bool))
    attn_masks = (None, torch.tensor([False, False, True], device=device, dtype=torch.bool).expand((3, 3)))
    for mask, key_padding_mask, norm_first in itertools.product(attn_masks, key_padding_masks, (True, False)):
        # Using same mask for tgt and memory
        src_mask , tgt_mask = (mask,) * 2
        src_key_padding_mask, tgt_key_padding_mask = (key_padding_mask,) * 2
        samples.append(
            ModuleInput(
                constructor_input=FunctionInput(d_model=4, nhead=2, dim_feedforward=8,
                                                num_encoder_layers=1, num_decoder_layers=1,
                                                dropout=0.0, batch_first=True, norm_first=norm_first),
                forward_input=FunctionInput(
                    make_input(shape=(3, 4)), make_input(shape=(3, 4)), tgt_mask=tgt_mask, src_mask=src_mask,
                    tgt_key_padding_mask=tgt_key_padding_mask, src_key_padding_mask=src_key_padding_mask
                ),
                reference_fn=partial(no_batch_dim_reference_fn,
                                     batch_first=True,
                                     kwargs_to_batchify={'tgt_key_padding_mask': 0, 'src_key_padding_mask': 0}),
                desc='no_batch_dim_batch_first'
            ))

        samples.append(
            ModuleInput(
                constructor_input=FunctionInput(d_model=4, nhead=2, dim_feedforward=8,
                                                num_encoder_layers=1, num_decoder_layers=1,
                                                dropout=0.0, batch_first=False, norm_first=norm_first),
                forward_input=FunctionInput(
                    make_input(shape=(3, 4)), make_input(shape=(3, 4)), tgt_mask=tgt_mask, src_mask=src_mask,
                    tgt_key_padding_mask=tgt_key_padding_mask, src_key_padding_mask=src_key_padding_mask
                ),
                reference_fn=partial(no_batch_dim_reference_fn,
                                     batch_first=False,
                                     kwargs_to_batchify={'tgt_key_padding_mask': 0, 'src_key_padding_mask': 0}),
                desc='no_batch_dim'
            ))

    return samples


def module_inputs_torch_nn_Embedding(module_info, device, dtype, requires_grad, **kwargs):
    make_empty = partial(torch.empty, device=device, dtype=torch.long, requires_grad=False)
    return [
        ModuleInput(
            constructor_input=FunctionInput(num_embeddings=4, embedding_dim=3),
            forward_input=FunctionInput(make_empty(2, 3).random_(4))
        ),
        ModuleInput(
            constructor_input=FunctionInput(num_embeddings=4, embedding_dim=3),
            forward_input=FunctionInput(make_empty(1, 512).random_(4).expand(7, 512)),
            desc='discontiguous'
        ),
    ]


def module_inputs_torch_nn_MultiheadAttention(module_info, device, dtype, requires_grad, **kwargs):
    # Currently all samples below are for validating the no-batch-dim support.
    make_input = partial(make_tensor, device=device, dtype=dtype, requires_grad=requires_grad)
    samples = []
    bool_vals = (True, False)
    key_padding_masks = (None, torch.tensor([False, False, True], device=device, dtype=torch.bool))
    attn_masks = (None, torch.tensor([False, False, True], device=device, dtype=torch.bool).expand((3, 3, 3)))
    products = itertools.product(bool_vals, bool_vals, bool_vals, key_padding_masks, attn_masks)
    for bias, add_bias_kv, add_zero_attn, key_padding_mask, attn_mask in products:
        samples.append(
            ModuleInput(
                constructor_input=FunctionInput(embed_dim=3, num_heads=3, batch_first=True,
                                                bias=bias, add_bias_kv=add_bias_kv, add_zero_attn=add_zero_attn),
                forward_input=FunctionInput(make_input((3, 3)), make_input((3, 3)), make_input((3, 3)),
                                            key_padding_mask=key_padding_mask, attn_mask=attn_mask),
                reference_fn=no_batch_dim_reference_mha,
            )
        )
        samples.append(
            ModuleInput(
                constructor_input=FunctionInput(embed_dim=3, num_heads=3, batch_first=False,
                                                bias=bias, add_bias_kv=add_bias_kv, add_zero_attn=add_zero_attn),
                forward_input=FunctionInput(make_input((3, 3)), make_input((3, 3)), make_input((3, 3)),
                                            key_padding_mask=key_padding_mask, attn_mask=attn_mask),
                reference_fn=partial(no_batch_dim_reference_mha, batch_first=False),
            )
        )

    return samples


def module_inputs_torch_nn_RNN_GRU_Cell(module_info, device, dtype, requires_grad, **kwargs):
    # Currently all samples below are for validating the no-batch-dim support.
    make_input = partial(make_tensor, device=device, dtype=dtype, requires_grad=requires_grad)
    samples = [
        ModuleInput(
            constructor_input=FunctionInput(5, 10),
            forward_input=FunctionInput(make_input(5), make_input(10)),
            reference_fn=no_batch_dim_reference_fn,
        ),
        ModuleInput(
            constructor_input=FunctionInput(5, 10, bias=True),
            forward_input=FunctionInput(make_input(5), make_input(10)),
            reference_fn=no_batch_dim_reference_fn,
        )
    ]

    is_rnn = kwargs.get('is_rnn', False)
    if is_rnn:
        # RNN also supports `nonlinearity` argument.
        # `tanh` is the default, so we check with `relu`
        samples.append(
            ModuleInput(
                constructor_input=FunctionInput(5, 10, bias=True, nonlinearity='relu'),
                forward_input=FunctionInput(make_input(5), make_input(10)),
                reference_fn=no_batch_dim_reference_fn,
            )
        )

    return samples


def module_inputs_torch_nn_LSTMCell(module_info, device, dtype, requires_grad, **kwargs):
    # Currently all samples below are for validating the no-batch-dim support.
    make_input = partial(make_tensor, device=device, dtype=dtype, requires_grad=requires_grad)
    samples = (
        ModuleInput(
            constructor_input=FunctionInput(5, 10),
            forward_input=FunctionInput(make_input(5), (make_input(10), make_input(10))),
            reference_fn=no_batch_dim_reference_lstmcell,
        ),
        ModuleInput(
            constructor_input=FunctionInput(5, 10, bias=True),
            forward_input=FunctionInput(make_input(5), (make_input(10), make_input(10))),
            reference_fn=no_batch_dim_reference_lstmcell,
        ),
    )

    return samples


# Database of ModuleInfo entries in alphabetical order.
module_db: List[ModuleInfo] = [
    ModuleInfo(torch.nn.AdaptiveAvgPool2d,
               gradcheck_nondet_tol=GRADCHECK_NONDET_TOL,
               module_inputs_func=module_inputs_torch_nn_AdaptiveAvgPool2d),
    ModuleInfo(torch.nn.AvgPool1d,
<<<<<<< HEAD
               module_inputs_func=module_inputs_torch_nn_AvgPool1d),
    ModuleInfo(torch.nn.Conv1d,
               module_inputs_func=partial(module_inputs_torch_nn_ConvNd, N=1, lazy=False)),
    ModuleInfo(torch.nn.Conv2d,
               module_inputs_func=partial(module_inputs_torch_nn_ConvNd, N=2, lazy=False)),
    ModuleInfo(torch.nn.Conv3d,
               module_inputs_func=partial(module_inputs_torch_nn_ConvNd, N=3, lazy=False)),
    ModuleInfo(torch.nn.ConvTranspose1d,
               module_inputs_func=partial(module_inputs_torch_nn_ConvNd, N=1, lazy=False, transposed=True)),
    ModuleInfo(torch.nn.ConvTranspose2d,
               module_inputs_func=partial(module_inputs_torch_nn_ConvNd, N=2, lazy=False, transposed=True)),
    ModuleInfo(torch.nn.ConvTranspose3d,
               module_inputs_func=partial(module_inputs_torch_nn_ConvNd, N=3, lazy=False, transposed=True)),
    ModuleInfo(torch.nn.ELU,
               module_inputs_func=module_inputs_torch_nn_ELU),
    ModuleInfo(torch.nn.L1Loss,
               module_inputs_func=module_inputs_torch_nn_L1Loss),
    ModuleInfo(torch.nn.LazyConv1d,
               module_inputs_func=partial(module_inputs_torch_nn_ConvNd, N=1, lazy=True),
               # Lazy modules don't currently play well with ModuleInfo tests on the meta device.
               # See https://github.com/pytorch/pytorch/issues/70505 for more info.
               decorators=[skipMeta]),
    ModuleInfo(torch.nn.LazyConv2d,
               module_inputs_func=partial(module_inputs_torch_nn_ConvNd, N=2, lazy=True),
               # Lazy modules don't currently play well with ModuleInfo tests on the meta device.
               # See https://github.com/pytorch/pytorch/issues/70505 for more info.
               decorators=[skipMeta]),
    ModuleInfo(torch.nn.LazyConv3d,
               module_inputs_func=partial(module_inputs_torch_nn_ConvNd, N=3, lazy=True),
               # Lazy modules don't currently play well with ModuleInfo tests on the meta device.
               # See https://github.com/pytorch/pytorch/issues/70505 for more info.
               decorators=[skipMeta]),
    ModuleInfo(torch.nn.LazyConvTranspose1d,
               module_inputs_func=partial(module_inputs_torch_nn_ConvNd, N=1, lazy=True, transposed=True),
               # Lazy modules don't currently play well with ModuleInfo tests on the meta device.
               # See https://github.com/pytorch/pytorch/issues/70505 for more info.
               decorators=[skipMeta]),
    ModuleInfo(torch.nn.LazyConvTranspose2d,
               module_inputs_func=partial(module_inputs_torch_nn_ConvNd, N=2, lazy=True, transposed=True),
               # Lazy modules don't currently play well with ModuleInfo tests on the meta device.
               # See https://github.com/pytorch/pytorch/issues/70505 for more info.
               decorators=[skipMeta]),
    ModuleInfo(torch.nn.LazyConvTranspose3d,
               module_inputs_func=partial(module_inputs_torch_nn_ConvNd, N=3, lazy=True, transposed=True),
               # Lazy modules don't currently play well with ModuleInfo tests on the meta device.
               # See https://github.com/pytorch/pytorch/issues/70505 for more info.
               decorators=[skipMeta]),
=======
               module_inputs_func=module_inputs_torch_nn_AvgPool1d,
               skips=(
                   # No channels_last support for AvgPool1d as it does not take 4D inputs
                   DecorateInfo(unittest.skip("Skipped!"), 'TestModule', 'test_memory_format'),)
               ),
    ModuleInfo(torch.nn.BatchNorm2d,
               module_inputs_func=module_inputs_torch_nn_BatchNorm2d,
               decorators=(
                   # Failure on ROCM for BatchNorm2d float32 issue #70125
                   DecorateInfo(skipCUDAIfRocm, 'TestModule', 'test_memory_format', dtypes=[torch.float32]),)
               ),
    ModuleInfo(torch.nn.BatchNorm3d,
               module_inputs_func=module_inputs_torch_nn_BatchNorm3d,
               decorators=(
                   # Failure on ROCM for BatchNorm3d float32 issue #70125
                   DecorateInfo(skipCUDAIfRocm, 'TestModule', 'test_memory_format', dtypes=[torch.float32]),)
               ),
    ModuleInfo(torch.nn.Conv2d,
               module_inputs_func=module_inputs_torch_nn_Conv2d,
               gradcheck_nondet_tol=GRADCHECK_NONDET_TOL,
               module_memformat_affects_out=True,
               skips=(
                   # NHWC is disabled for float64 input in CudNN Conv.
                   DecorateInfo(unittest.skip("Skipped!"), 'TestModule', 'test_memory_format', dtypes=[torch.float64]),
                   # No channels_last support for Conv2d on cpu currently.
                   DecorateInfo(unittest.skip("Skipped!"), 'TestModule', 'test_memory_format', device_type='cpu'),),
               decorators=(
                   # Conv2d channels_last support on cuda requires cudnn >= 7603
                   DecorateInfo(skipCUDAIfCudnnVersionLessThan(version=7603), 'TestModule', 'test_memory_format'),
                   # Failure on ROCM for Conv2d float32 issue #70125
                   DecorateInfo(skipCUDAIfRocm, 'TestModule', 'test_memory_format', dtypes=[torch.float32]),
                   DecorateInfo(precisionOverride({torch.float32: 1e-04}), 'TestModule', 'test_memory_format'))
               ),
    ModuleInfo(torch.nn.Conv3d,
               module_inputs_func=module_inputs_torch_nn_Conv3d,
               gradcheck_nondet_tol=GRADCHECK_NONDET_TOL,
               module_memformat_affects_out=True,
               skips=(
                   # NHWC is disabled for float64 input in CudNN Conv.
                   DecorateInfo(unittest.skip("Skipped!"), 'TestModule', 'test_memory_format', dtypes=[torch.float64]),
                   # No channels_last support for Conv3d on cpu currently.
                   DecorateInfo(unittest.skip("Skipped!"), 'TestModule', 'test_memory_format', device_type='cpu'),
                   # Greatest difference was 0.05072784423828125  > atol of 0.05
                   DecorateInfo(unittest.skip("Skipped!"), 'TestModule', 'test_cpu_gpu_parity'),),
               decorators=(
                   # Conv3d channels_last support on cuda requires cudnn >= 8005
                   DecorateInfo(skipCUDAIfCudnnVersionLessThan(version=8005), 'TestModule', 'test_memory_format'),
                   # Failure on ROCM for Conv3d float32 issue #70125
                   DecorateInfo(skipCUDAIfRocm, 'TestModule', 'test_memory_format', dtypes=[torch.float32]))
               ),
    ModuleInfo(torch.nn.ConvTranspose2d,
               module_inputs_func=module_inputs_torch_nn_ConvTranspose2d,
               gradcheck_nondet_tol=GRADCHECK_NONDET_TOL,
               module_memformat_affects_out=True,
               skips=(
                   # NHWC is disabled for float64 input in CudNN Conv.
                   DecorateInfo(unittest.skip("Skipped!"), 'TestModule', 'test_memory_format', dtypes=[torch.float64]),
                   # No channels_last support for ConvTranspose2d on cpu currently.
                   DecorateInfo(unittest.skip("Skipped!"), 'TestModule', 'test_memory_format', device_type='cpu'),),
               decorators=(
                   # ConvTranspose2d channels_last support on cuda requires cudnn >= 7603
                   DecorateInfo(skipCUDAIfCudnnVersionLessThan(version=7603), 'TestModule', 'test_memory_format'),
                   # Failure on ROCM for ConvTranspose2d float32 issue #70125
                   DecorateInfo(skipCUDAIfRocm, 'TestModule', 'test_memory_format', dtypes=[torch.float32]))
               ),
    ModuleInfo(torch.nn.ELU,
               module_inputs_func=module_inputs_torch_nn_ELU),
    ModuleInfo(torch.nn.L1Loss,
               module_inputs_func=module_inputs_torch_nn_L1Loss,
               skips=(
                   # No channels_last support for loss functions.
                   DecorateInfo(unittest.skip("Skipped!"), 'TestModule', 'test_memory_format'),)
               ),
>>>>>>> 3e90d83a
    ModuleInfo(torch.nn.Linear,
               module_inputs_func=module_inputs_torch_nn_Linear,
               skips=(
                   # No channels_last support for Linear currently.
                   DecorateInfo(unittest.skip("Skipped!"), 'TestModule', 'test_memory_format'),)
               ),
    ModuleInfo(torch.nn.Bilinear,
               module_inputs_func=module_inputs_torch_nn_Bilinear,
               decorators=[
                   DecorateInfo(
                       toleranceOverride({
                           torch.float32: tol(atol=1e-4, rtol=1e-4),
                           torch.float64: tol(atol=1e-4, rtol=1e-4)}),
                       'TestModule', 'test_forward', device_type='cpu')
               ],
               skips=(
                   # No channels_last support for Bilinear currently.
                   DecorateInfo(unittest.skip("Skipped!"), 'TestModule', 'test_memory_format'),)
               ),
    ModuleInfo(torch.nn.MaxPool2d,
               module_inputs_func=module_inputs_torch_nn_MaxPool2d,
               skips=(
                   # TODO: test_non_contiguous_tensors doesn't handle case where output is not a singleton (such as
                   # return_indices=True for MaxPool2D), submit fix
                   DecorateInfo(unittest.skip("Skipped!"), 'TestModule', 'test_non_contiguous_tensors'),
                   # TODO: test_cpu_gpu_parity doesn't handle case where output is not a singleton, submit fix
                   DecorateInfo(unittest.skip("Skipped!"), 'TestModule', 'test_cpu_gpu_parity'),)
               ),
    ModuleInfo(torch.nn.NLLLoss,
               module_inputs_func=module_inputs_torch_nn_NLLLoss,
               skips=(
                   # No channels_last support for loss functions.
                   DecorateInfo(unittest.skip("Skipped!"), 'TestModule', 'test_memory_format'),)
               ),
    ModuleInfo(torch.nn.GaussianNLLLoss,
               module_inputs_func=module_inputs_torch_nn_GaussianNLLLoss,
               skips=(
                   # No channels_last support for loss functions.
                   DecorateInfo(unittest.skip("Skipped!"), 'TestModule', 'test_memory_format'),)),
    ModuleInfo(torch.nn.Hardswish,
               module_inputs_func=module_inputs_torch_nn_Hardswish,
               supports_gradgrad=False),
    ModuleInfo(torch.nn.TransformerEncoderLayer,
               module_inputs_func=module_inputs_torch_nn_TransformerEncoderLayer,
               skips=(
                   # No channels_last support for TransformerEncoderLayer currently.
                   DecorateInfo(unittest.skip("Skipped!"), 'TestModule', 'test_memory_format'),)
               ),
    ModuleInfo(torch.nn.TransformerDecoderLayer,
               module_inputs_func=module_inputs_torch_nn_TransformerDecoderLayer,
               skips=(
                   # No channels_last support for TransformerDecoderLayer currently.
                   DecorateInfo(unittest.skip("Skipped!"), 'TestModule', 'test_memory_format'),)
               ),
    ModuleInfo(torch.nn.Transformer,
               module_inputs_func=module_inputs_torch_nn_Transformer,
               skips=(
                   # No channels_last support for Transformer currently.
                   DecorateInfo(unittest.skip("Skipped!"), 'TestModule', 'test_memory_format'),)
               ),
    ModuleInfo(torch.nn.MultiheadAttention,
               module_inputs_func=module_inputs_torch_nn_MultiheadAttention,
               skips=(
                   # No channels_last support for MultiheadAttention currently.
                   DecorateInfo(unittest.skip("Skipped!"), 'TestModule', 'test_memory_format'),)
               ),
    ModuleInfo(torch.nn.Embedding,
               module_inputs_func=module_inputs_torch_nn_Embedding,
               skips=(
                   # No channels_last support for Embedding.
                   DecorateInfo(unittest.skip("Skipped!"), 'TestModule', 'test_memory_format'),)
               ),
    ModuleInfo(torch.nn.ReLU,
               module_inputs_func=module_inputs_torch_nn_ReLU),
    ModuleInfo(torch.nn.RNNCell,
               module_inputs_func=partial(module_inputs_torch_nn_RNN_GRU_Cell, is_rnn=True)),
    ModuleInfo(torch.nn.GRUCell,
               module_inputs_func=module_inputs_torch_nn_RNN_GRU_Cell),
    ModuleInfo(torch.nn.LSTMCell,
               module_inputs_func=module_inputs_torch_nn_LSTMCell),
    ModuleInfo(torch.nn.Sigmoid,
               module_inputs_func=module_inputs_torch_nn_Sigmoid),
]<|MERGE_RESOLUTION|>--- conflicted
+++ resolved
@@ -8,12 +8,8 @@
 from torch.testing import make_tensor
 from torch.testing._internal.common_dtype import floating_types
 from torch.testing._internal.common_device_type import (
-<<<<<<< HEAD
-    _TestParametrizer, _update_param_kwargs, skipIf, toleranceOverride, tol, skipMeta)
-=======
     _TestParametrizer, _update_param_kwargs, skipIf, toleranceOverride, tol,
-    skipCUDAIfCudnnVersionLessThan, skipCUDAIfRocm, precisionOverride)
->>>>>>> 3e90d83a
+    skipCUDAIfCudnnVersionLessThan, skipCUDAIfRocm, precisionOverride, skipMeta)
 from torch.testing._internal.common_methods_invocations import DecorateInfo
 from torch.testing._internal.common_nn import nllloss_reference, get_reduction
 from torch.testing._internal.common_utils import (
@@ -387,74 +383,49 @@
                     reference_fn=no_batch_dim_reference_fn)]
 
 
-<<<<<<< HEAD
+def module_inputs_torch_nn_AdaptiveAvgPool2d(module_info, device, dtype, requires_grad, **kwargs):
+    make_input = partial(make_tensor, device=device, dtype=dtype, requires_grad=requires_grad)
+
+    return [
+        ModuleInput(constructor_input=FunctionInput(3,),
+                    forward_input=FunctionInput(make_input(shape=(1, 3, 5, 6))),
+                    desc='single')]
+
+
+def module_inputs_torch_nn_BatchNorm2d(module_info, device, dtype, requires_grad, **kwargs):
+    make_input = partial(make_tensor, device=device, dtype=dtype, requires_grad=requires_grad)
+
+    return [
+        ModuleInput(constructor_input=FunctionInput(3,),
+                    forward_input=FunctionInput(make_input(shape=(2, 3, 6, 6))))]
+
+
+def module_inputs_torch_nn_BatchNorm3d(module_info, device, dtype, requires_grad, **kwargs):
+    make_input = partial(make_tensor, device=device, dtype=dtype, requires_grad=requires_grad)
+
+    return [
+        ModuleInput(constructor_input=FunctionInput(3,),
+                    forward_input=FunctionInput(make_input(shape=(2, 3, 4, 4, 4))))]
+
+
 def module_inputs_torch_nn_ConvNd(module_info, device, dtype, requires_grad, **kwargs):
     N = kwargs['N']
     lazy = kwargs.get('lazy', False)
     transposed = kwargs.get('transposed', False)
     make_input = partial(make_tensor, device=device, dtype=dtype, requires_grad=requires_grad)
     conv_kwargs_list = [{}] if transposed else [{}, {'padding': 'same'}]
-
-    # Currently, all sample inputs below are for testing no-batch-dim support.
     kernel_size, C_in, C_out = 3, 4, 5
-    input_no_batch_shape = (C_in,) + tuple((6 for _ in range(N)))
+    input_no_batch_shape = (C_in,) + tuple((i+3 for i in range(N)))
+    input_batch_shape = (2,) + input_no_batch_shape
     return [
         ModuleInput(constructor_input=(FunctionInput(C_out, kernel_size, **conv_kwargs) if lazy else
                                        FunctionInput(C_in, C_out, kernel_size, **conv_kwargs)),
-                    forward_input=FunctionInput(make_input(shape=input_no_batch_shape)),
-                    desc='no_batch_dim',
-                    reference_fn=no_batch_dim_reference_fn)
-        for conv_kwargs in conv_kwargs_list
+                    forward_input=FunctionInput(make_input(
+                        shape=(input_batch_shape if with_batch else input_no_batch_shape))),
+                    desc=('' if with_batch else 'no_batch_dim'),
+                    reference_fn=(None if with_batch else no_batch_dim_reference_fn))
+        for with_batch, conv_kwargs in itertools.product([True, False], conv_kwargs_list)
     ]
-=======
-def module_inputs_torch_nn_AdaptiveAvgPool2d(module_info, device, dtype, requires_grad, **kwargs):
-    make_input = partial(make_tensor, device=device, dtype=dtype, requires_grad=requires_grad)
-
-    return [
-        ModuleInput(constructor_input=FunctionInput(3,),
-                    forward_input=FunctionInput(make_input(shape=(1, 3, 5, 6))),
-                    desc='single')]
-
-
-def module_inputs_torch_nn_BatchNorm2d(module_info, device, dtype, requires_grad, **kwargs):
-    make_input = partial(make_tensor, device=device, dtype=dtype, requires_grad=requires_grad)
-
-    return [
-        ModuleInput(constructor_input=FunctionInput(3,),
-                    forward_input=FunctionInput(make_input(shape=(2, 3, 6, 6))))]
-
-
-def module_inputs_torch_nn_BatchNorm3d(module_info, device, dtype, requires_grad, **kwargs):
-    make_input = partial(make_tensor, device=device, dtype=dtype, requires_grad=requires_grad)
-
-    return [
-        ModuleInput(constructor_input=FunctionInput(3,),
-                    forward_input=FunctionInput(make_input(shape=(2, 3, 4, 4, 4))))]
-
-
-def module_inputs_torch_nn_Conv2d(module_info, device, dtype, requires_grad, **kwargs):
-    make_input = partial(make_tensor, device=device, dtype=dtype, requires_grad=requires_grad)
-
-    return [
-        ModuleInput(constructor_input=FunctionInput(3, 4, 3),
-                    forward_input=FunctionInput(make_input(shape=(2, 3, 7, 5))))]
-
-
-def module_inputs_torch_nn_Conv3d(module_info, device, dtype, requires_grad, **kwargs):
-    make_input = partial(make_tensor, device=device, dtype=dtype, requires_grad=requires_grad)
-
-    return [
-        ModuleInput(constructor_input=FunctionInput(2, 3, (2, 3, 2)),
-                    forward_input=FunctionInput(make_input(shape=(1, 2, 4, 5, 4))))]
-
-
-def module_inputs_torch_nn_ConvTranspose2d(module_info, device, dtype, requires_grad, **kwargs):
-    make_input = partial(make_tensor, device=device, dtype=dtype, requires_grad=requires_grad)
-
-    return [
-        ModuleInput(constructor_input=FunctionInput(3, 4, 3, (3, 2), 1, (1, 1)),
-                    forward_input=FunctionInput(make_input(shape=(1, 3, 7, 6))))]
->>>>>>> 3e90d83a
 
 
 def module_inputs_torch_nn_ELU(module_info, device, dtype, requires_grad, **kwargs):
@@ -826,55 +797,6 @@
                gradcheck_nondet_tol=GRADCHECK_NONDET_TOL,
                module_inputs_func=module_inputs_torch_nn_AdaptiveAvgPool2d),
     ModuleInfo(torch.nn.AvgPool1d,
-<<<<<<< HEAD
-               module_inputs_func=module_inputs_torch_nn_AvgPool1d),
-    ModuleInfo(torch.nn.Conv1d,
-               module_inputs_func=partial(module_inputs_torch_nn_ConvNd, N=1, lazy=False)),
-    ModuleInfo(torch.nn.Conv2d,
-               module_inputs_func=partial(module_inputs_torch_nn_ConvNd, N=2, lazy=False)),
-    ModuleInfo(torch.nn.Conv3d,
-               module_inputs_func=partial(module_inputs_torch_nn_ConvNd, N=3, lazy=False)),
-    ModuleInfo(torch.nn.ConvTranspose1d,
-               module_inputs_func=partial(module_inputs_torch_nn_ConvNd, N=1, lazy=False, transposed=True)),
-    ModuleInfo(torch.nn.ConvTranspose2d,
-               module_inputs_func=partial(module_inputs_torch_nn_ConvNd, N=2, lazy=False, transposed=True)),
-    ModuleInfo(torch.nn.ConvTranspose3d,
-               module_inputs_func=partial(module_inputs_torch_nn_ConvNd, N=3, lazy=False, transposed=True)),
-    ModuleInfo(torch.nn.ELU,
-               module_inputs_func=module_inputs_torch_nn_ELU),
-    ModuleInfo(torch.nn.L1Loss,
-               module_inputs_func=module_inputs_torch_nn_L1Loss),
-    ModuleInfo(torch.nn.LazyConv1d,
-               module_inputs_func=partial(module_inputs_torch_nn_ConvNd, N=1, lazy=True),
-               # Lazy modules don't currently play well with ModuleInfo tests on the meta device.
-               # See https://github.com/pytorch/pytorch/issues/70505 for more info.
-               decorators=[skipMeta]),
-    ModuleInfo(torch.nn.LazyConv2d,
-               module_inputs_func=partial(module_inputs_torch_nn_ConvNd, N=2, lazy=True),
-               # Lazy modules don't currently play well with ModuleInfo tests on the meta device.
-               # See https://github.com/pytorch/pytorch/issues/70505 for more info.
-               decorators=[skipMeta]),
-    ModuleInfo(torch.nn.LazyConv3d,
-               module_inputs_func=partial(module_inputs_torch_nn_ConvNd, N=3, lazy=True),
-               # Lazy modules don't currently play well with ModuleInfo tests on the meta device.
-               # See https://github.com/pytorch/pytorch/issues/70505 for more info.
-               decorators=[skipMeta]),
-    ModuleInfo(torch.nn.LazyConvTranspose1d,
-               module_inputs_func=partial(module_inputs_torch_nn_ConvNd, N=1, lazy=True, transposed=True),
-               # Lazy modules don't currently play well with ModuleInfo tests on the meta device.
-               # See https://github.com/pytorch/pytorch/issues/70505 for more info.
-               decorators=[skipMeta]),
-    ModuleInfo(torch.nn.LazyConvTranspose2d,
-               module_inputs_func=partial(module_inputs_torch_nn_ConvNd, N=2, lazy=True, transposed=True),
-               # Lazy modules don't currently play well with ModuleInfo tests on the meta device.
-               # See https://github.com/pytorch/pytorch/issues/70505 for more info.
-               decorators=[skipMeta]),
-    ModuleInfo(torch.nn.LazyConvTranspose3d,
-               module_inputs_func=partial(module_inputs_torch_nn_ConvNd, N=3, lazy=True, transposed=True),
-               # Lazy modules don't currently play well with ModuleInfo tests on the meta device.
-               # See https://github.com/pytorch/pytorch/issues/70505 for more info.
-               decorators=[skipMeta]),
-=======
                module_inputs_func=module_inputs_torch_nn_AvgPool1d,
                skips=(
                    # No channels_last support for AvgPool1d as it does not take 4D inputs
@@ -892,54 +814,84 @@
                    # Failure on ROCM for BatchNorm3d float32 issue #70125
                    DecorateInfo(skipCUDAIfRocm, 'TestModule', 'test_memory_format', dtypes=[torch.float32]),)
                ),
+    ModuleInfo(torch.nn.Conv1d,
+               module_inputs_func=partial(module_inputs_torch_nn_ConvNd, N=1, lazy=False),
+               gradcheck_nondet_tol=GRADCHECK_NONDET_TOL,
+               module_memformat_affects_out=True,
+               skips=(
+                   # channels_last support on cuda requires cudnn >= 7603
+                   DecorateInfo(skipCUDAIfCudnnVersionLessThan(version=7603), 'TestModule', 'test_memory_format'),
+                   # Failure on ROCM for float32 issue #70125
+                   DecorateInfo(skipCUDAIfRocm, 'TestModule', 'test_memory_format', dtypes=[torch.float32])
+               ),
+               decorators=(
+                   DecorateInfo(precisionOverride({torch.float32: 1e-04}), 'TestModule', 'test_memory_format')
+               )),
     ModuleInfo(torch.nn.Conv2d,
-               module_inputs_func=module_inputs_torch_nn_Conv2d,
-               gradcheck_nondet_tol=GRADCHECK_NONDET_TOL,
-               module_memformat_affects_out=True,
-               skips=(
-                   # NHWC is disabled for float64 input in CudNN Conv.
-                   DecorateInfo(unittest.skip("Skipped!"), 'TestModule', 'test_memory_format', dtypes=[torch.float64]),
-                   # No channels_last support for Conv2d on cpu currently.
-                   DecorateInfo(unittest.skip("Skipped!"), 'TestModule', 'test_memory_format', device_type='cpu'),),
-               decorators=(
-                   # Conv2d channels_last support on cuda requires cudnn >= 7603
+               module_inputs_func=partial(module_inputs_torch_nn_ConvNd, N=2, lazy=False),
+               gradcheck_nondet_tol=GRADCHECK_NONDET_TOL,
+               module_memformat_affects_out=True,
+               skips=(
+                   # channels_last support on cuda requires cudnn >= 7603
                    DecorateInfo(skipCUDAIfCudnnVersionLessThan(version=7603), 'TestModule', 'test_memory_format'),
-                   # Failure on ROCM for Conv2d float32 issue #70125
-                   DecorateInfo(skipCUDAIfRocm, 'TestModule', 'test_memory_format', dtypes=[torch.float32]),
-                   DecorateInfo(precisionOverride({torch.float32: 1e-04}), 'TestModule', 'test_memory_format'))
-               ),
+                   # Failure on ROCM for float32 issue #70125
+                   DecorateInfo(skipCUDAIfRocm, 'TestModule', 'test_memory_format', dtypes=[torch.float32])
+               ),
+               decorators=(
+                   DecorateInfo(precisionOverride({torch.float32: 1e-04}), 'TestModule', 'test_memory_format')
+               )),
     ModuleInfo(torch.nn.Conv3d,
-               module_inputs_func=module_inputs_torch_nn_Conv3d,
-               gradcheck_nondet_tol=GRADCHECK_NONDET_TOL,
-               module_memformat_affects_out=True,
-               skips=(
-                   # NHWC is disabled for float64 input in CudNN Conv.
-                   DecorateInfo(unittest.skip("Skipped!"), 'TestModule', 'test_memory_format', dtypes=[torch.float64]),
-                   # No channels_last support for Conv3d on cpu currently.
-                   DecorateInfo(unittest.skip("Skipped!"), 'TestModule', 'test_memory_format', device_type='cpu'),
-                   # Greatest difference was 0.05072784423828125  > atol of 0.05
-                   DecorateInfo(unittest.skip("Skipped!"), 'TestModule', 'test_cpu_gpu_parity'),),
-               decorators=(
-                   # Conv3d channels_last support on cuda requires cudnn >= 8005
+               module_inputs_func=partial(module_inputs_torch_nn_ConvNd, N=3, lazy=False),
+               gradcheck_nondet_tol=GRADCHECK_NONDET_TOL,
+               module_memformat_affects_out=True,
+               skips=(
+                   # channels_last support on cuda requires cudnn >= 8005
                    DecorateInfo(skipCUDAIfCudnnVersionLessThan(version=8005), 'TestModule', 'test_memory_format'),
-                   # Failure on ROCM for Conv3d float32 issue #70125
-                   DecorateInfo(skipCUDAIfRocm, 'TestModule', 'test_memory_format', dtypes=[torch.float32]))
-               ),
+                   # Failure on ROCM for float32 issue #70125
+                   DecorateInfo(skipCUDAIfRocm, 'TestModule', 'test_memory_format', dtypes=[torch.float32])
+               ),
+               decorators=(
+                   DecorateInfo(precisionOverride({torch.float32: 1e-04}), 'TestModule', 'test_memory_format')
+               )),
+    ModuleInfo(torch.nn.ConvTranspose1d,
+               module_inputs_func=partial(module_inputs_torch_nn_ConvNd, N=1, lazy=False, transposed=True),
+               gradcheck_nondet_tol=GRADCHECK_NONDET_TOL,
+               module_memformat_affects_out=True,
+               skips=(
+                   # channels_last support on cuda requires cudnn >= 7603
+                   DecorateInfo(skipCUDAIfCudnnVersionLessThan(version=7603), 'TestModule', 'test_memory_format'),
+                   # Failure on ROCM for float32 issue #70125
+                   DecorateInfo(skipCUDAIfRocm, 'TestModule', 'test_memory_format', dtypes=[torch.float32])
+               ),
+               decorators=(
+                   DecorateInfo(precisionOverride({torch.float32: 1e-04}), 'TestModule', 'test_memory_format')
+               )),
     ModuleInfo(torch.nn.ConvTranspose2d,
-               module_inputs_func=module_inputs_torch_nn_ConvTranspose2d,
-               gradcheck_nondet_tol=GRADCHECK_NONDET_TOL,
-               module_memformat_affects_out=True,
-               skips=(
-                   # NHWC is disabled for float64 input in CudNN Conv.
-                   DecorateInfo(unittest.skip("Skipped!"), 'TestModule', 'test_memory_format', dtypes=[torch.float64]),
-                   # No channels_last support for ConvTranspose2d on cpu currently.
-                   DecorateInfo(unittest.skip("Skipped!"), 'TestModule', 'test_memory_format', device_type='cpu'),),
-               decorators=(
-                   # ConvTranspose2d channels_last support on cuda requires cudnn >= 7603
+               module_inputs_func=partial(module_inputs_torch_nn_ConvNd, N=2, lazy=False, transposed=True),
+               gradcheck_nondet_tol=GRADCHECK_NONDET_TOL,
+               module_memformat_affects_out=True,
+               skips=(
+                   # channels_last support on cuda requires cudnn >= 7603
                    DecorateInfo(skipCUDAIfCudnnVersionLessThan(version=7603), 'TestModule', 'test_memory_format'),
-                   # Failure on ROCM for ConvTranspose2d float32 issue #70125
-                   DecorateInfo(skipCUDAIfRocm, 'TestModule', 'test_memory_format', dtypes=[torch.float32]))
-               ),
+                   # Failure on ROCM for float32 issue #70125
+                   DecorateInfo(skipCUDAIfRocm, 'TestModule', 'test_memory_format', dtypes=[torch.float32])
+               ),
+               decorators=(
+                   DecorateInfo(precisionOverride({torch.float32: 1e-04}), 'TestModule', 'test_memory_format')
+               )),
+    ModuleInfo(torch.nn.ConvTranspose3d,
+               module_inputs_func=partial(module_inputs_torch_nn_ConvNd, N=3, lazy=False, transposed=True),
+               gradcheck_nondet_tol=GRADCHECK_NONDET_TOL,
+               module_memformat_affects_out=True,
+               skips=(
+                   # channels_last support on cuda requires cudnn >= 8005
+                   DecorateInfo(skipCUDAIfCudnnVersionLessThan(version=8005), 'TestModule', 'test_memory_format'),
+                   # Failure on ROCM for float32 issue #70125
+                   DecorateInfo(skipCUDAIfRocm, 'TestModule', 'test_memory_format', dtypes=[torch.float32])
+               ),
+               decorators=(
+                   DecorateInfo(precisionOverride({torch.float32: 1e-04}), 'TestModule', 'test_memory_format')
+               )),
     ModuleInfo(torch.nn.ELU,
                module_inputs_func=module_inputs_torch_nn_ELU),
     ModuleInfo(torch.nn.L1Loss,
@@ -948,7 +900,102 @@
                    # No channels_last support for loss functions.
                    DecorateInfo(unittest.skip("Skipped!"), 'TestModule', 'test_memory_format'),)
                ),
->>>>>>> 3e90d83a
+    ModuleInfo(torch.nn.LazyConv1d,
+               module_inputs_func=partial(module_inputs_torch_nn_ConvNd, N=1, lazy=True),
+               gradcheck_nondet_tol=GRADCHECK_NONDET_TOL,
+               module_memformat_affects_out=True,
+               skips=(
+                   # channels_last support on cuda requires cudnn >= 7603
+                   DecorateInfo(skipCUDAIfCudnnVersionLessThan(version=7603), 'TestModule', 'test_memory_format'),
+                   # Failure on ROCM for float32 issue #70125
+                   DecorateInfo(skipCUDAIfRocm, 'TestModule', 'test_memory_format', dtypes=[torch.float32]),
+                   # Lazy modules don't currently play well with ModuleInfo tests on the meta device.
+                   # See https://github.com/pytorch/pytorch/issues/70505 for more info.
+                   skipMeta
+               ),
+               decorators=(
+                   DecorateInfo(precisionOverride({torch.float32: 1e-04}), 'TestModule', 'test_memory_format'),
+               )),
+    ModuleInfo(torch.nn.LazyConv2d,
+               module_inputs_func=partial(module_inputs_torch_nn_ConvNd, N=2, lazy=True),
+               gradcheck_nondet_tol=GRADCHECK_NONDET_TOL,
+               module_memformat_affects_out=True,
+               skips=(
+                   # channels_last support on cuda requires cudnn >= 7603
+                   DecorateInfo(skipCUDAIfCudnnVersionLessThan(version=7603), 'TestModule', 'test_memory_format'),
+                   # Failure on ROCM for float32 issue #70125
+                   DecorateInfo(skipCUDAIfRocm, 'TestModule', 'test_memory_format', dtypes=[torch.float32]),
+                   # Lazy modules don't currently play well with ModuleInfo tests on the meta device.
+                   # See https://github.com/pytorch/pytorch/issues/70505 for more info.
+                   skipMeta
+               ),
+               decorators=(
+                   DecorateInfo(precisionOverride({torch.float32: 1e-04}), 'TestModule', 'test_memory_format'),
+               )),
+    ModuleInfo(torch.nn.LazyConv3d,
+               module_inputs_func=partial(module_inputs_torch_nn_ConvNd, N=3, lazy=True),
+               gradcheck_nondet_tol=GRADCHECK_NONDET_TOL,
+               module_memformat_affects_out=True,
+               skips=(
+                   # channels_last support on cuda requires cudnn >= 8005
+                   DecorateInfo(skipCUDAIfCudnnVersionLessThan(version=8005), 'TestModule', 'test_memory_format'),
+                   # Failure on ROCM for float32 issue #70125
+                   DecorateInfo(skipCUDAIfRocm, 'TestModule', 'test_memory_format', dtypes=[torch.float32]),
+                   # Lazy modules don't currently play well with ModuleInfo tests on the meta device.
+                   # See https://github.com/pytorch/pytorch/issues/70505 for more info.
+                   skipMeta
+               ),
+               decorators=(
+                   DecorateInfo(precisionOverride({torch.float32: 1e-04}), 'TestModule', 'test_memory_format'),
+               )),
+    ModuleInfo(torch.nn.LazyConvTranspose1d,
+               module_inputs_func=partial(module_inputs_torch_nn_ConvNd, N=1, lazy=True, transposed=True),
+               gradcheck_nondet_tol=GRADCHECK_NONDET_TOL,
+               module_memformat_affects_out=True,
+               skips=(
+                   # channels_last support on cuda requires cudnn >= 7603
+                   DecorateInfo(skipCUDAIfCudnnVersionLessThan(version=7603), 'TestModule', 'test_memory_format'),
+                   # Failure on ROCM for float32 issue #70125
+                   DecorateInfo(skipCUDAIfRocm, 'TestModule', 'test_memory_format', dtypes=[torch.float32]),
+                   # Lazy modules don't currently play well with ModuleInfo tests on the meta device.
+                   # See https://github.com/pytorch/pytorch/issues/70505 for more info.
+                   skipMeta
+               ),
+               decorators=(
+                   DecorateInfo(precisionOverride({torch.float32: 1e-04}), 'TestModule', 'test_memory_format'),
+               )),
+    ModuleInfo(torch.nn.LazyConvTranspose2d,
+               module_inputs_func=partial(module_inputs_torch_nn_ConvNd, N=2, lazy=True, transposed=True),
+               gradcheck_nondet_tol=GRADCHECK_NONDET_TOL,
+               module_memformat_affects_out=True,
+               skips=(
+                   # channels_last support on cuda requires cudnn >= 7603
+                   DecorateInfo(skipCUDAIfCudnnVersionLessThan(version=7603), 'TestModule', 'test_memory_format'),
+                   # Failure on ROCM for float32 issue #70125
+                   DecorateInfo(skipCUDAIfRocm, 'TestModule', 'test_memory_format', dtypes=[torch.float32]),
+                   # Lazy modules don't currently play well with ModuleInfo tests on the meta device.
+                   # See https://github.com/pytorch/pytorch/issues/70505 for more info.
+                   skipMeta
+               ),
+               decorators=(
+                   DecorateInfo(precisionOverride({torch.float32: 1e-04}), 'TestModule', 'test_memory_format'),
+               )),
+    ModuleInfo(torch.nn.LazyConvTranspose3d,
+               module_inputs_func=partial(module_inputs_torch_nn_ConvNd, N=3, lazy=True, transposed=True),
+               gradcheck_nondet_tol=GRADCHECK_NONDET_TOL,
+               module_memformat_affects_out=True,
+               skips=(
+                   # channels_last support on cuda requires cudnn >= 8005
+                   DecorateInfo(skipCUDAIfCudnnVersionLessThan(version=8005), 'TestModule', 'test_memory_format'),
+                   # Failure on ROCM for float32 issue #70125
+                   DecorateInfo(skipCUDAIfRocm, 'TestModule', 'test_memory_format', dtypes=[torch.float32]),
+                   # Lazy modules don't currently play well with ModuleInfo tests on the meta device.
+                   # See https://github.com/pytorch/pytorch/issues/70505 for more info.
+                   skipMeta
+               ),
+               decorators=(
+                   DecorateInfo(precisionOverride({torch.float32: 1e-04}), 'TestModule', 'test_memory_format'),
+               )),
     ModuleInfo(torch.nn.Linear,
                module_inputs_func=module_inputs_torch_nn_Linear,
                skips=(
