r"""Functional interface"""
import math
import torch
from torch import Tensor
from typing import List, Optional

<<<<<<< HEAD
from .adadelta import adadelta as adadelta_fn
from .adagrad import adagrad as adagrad_fn
from .adamax import adamax as adamax_fn
from .nadam import nadam as nadam_fn
from .radam import radam as radam_fn
=======
from .adadelta import adadelta  # type: ignore[attr-defined] # noqa: F401
from .adagrad import adagrad  # type: ignore[attr-defined] # noqa: F401
from .adamax import adamax  # type: ignore[attr-defined] # noqa: F401
from .nadam import nadam  # type: ignore[attr-defined] # noqa: F401
>>>>>>> 587e2988

# TODO: use foreach API in optim._functional to do all the computation

def adam(params: List[Tensor],
         grads: List[Tensor],
         exp_avgs: List[Tensor],
         exp_avg_sqs: List[Tensor],
         max_exp_avg_sqs: List[Tensor],
         state_steps: List[int],
         *,
         amsgrad: bool,
         beta1: float,
         beta2: float,
         lr: float,
         weight_decay: float,
         eps: float,
         maximize: bool):
    r"""Functional API that performs Adam algorithm computation.
    See :class:`~torch.optim.Adam` for details.
    """

    for i, param in enumerate(params):

        grad = grads[i] if not maximize else -grads[i]
        exp_avg = exp_avgs[i]
        exp_avg_sq = exp_avg_sqs[i]
        step = state_steps[i]

        bias_correction1 = 1 - beta1 ** step
        bias_correction2 = 1 - beta2 ** step

        if weight_decay != 0:
            grad = grad.add(param, alpha=weight_decay)

        # Decay the first and second moment running average coefficient
        exp_avg.mul_(beta1).add_(grad, alpha=1 - beta1)
        exp_avg_sq.mul_(beta2).addcmul_(grad, grad.conj(), value=1 - beta2)
        if amsgrad:
            # Maintains the maximum of all 2nd moment running avg. till now
            torch.maximum(max_exp_avg_sqs[i], exp_avg_sq, out=max_exp_avg_sqs[i])
            # Use the max. for normalizing running avg. of gradient
            denom = (max_exp_avg_sqs[i].sqrt() / math.sqrt(bias_correction2)).add_(eps)
        else:
            denom = (exp_avg_sq.sqrt() / math.sqrt(bias_correction2)).add_(eps)



        step_size = lr / bias_correction1
        param.addcdiv_(exp_avg, denom, value=-step_size)

def adamw(params: List[Tensor],
          grads: List[Tensor],
          exp_avgs: List[Tensor],
          exp_avg_sqs: List[Tensor],
          max_exp_avg_sqs: List[Tensor],
          state_steps: List[int],
          *,
          amsgrad: bool,
          beta1: float,
          beta2: float,
          lr: float,
          weight_decay: float,
          eps: float):
    r"""Functional API that performs AdamW algorithm computation.

    See :class:`~torch.optim.AdamW` for details.
    """
    for i, param in enumerate(params):
        grad = grads[i]
        exp_avg = exp_avgs[i]
        exp_avg_sq = exp_avg_sqs[i]
        step = state_steps[i]

        # Perform stepweight decay
        param.mul_(1 - lr * weight_decay)

        bias_correction1 = 1 - beta1 ** step
        bias_correction2 = 1 - beta2 ** step

        # Decay the first and second moment running average coefficient
        exp_avg.mul_(beta1).add_(grad, alpha=1 - beta1)
        exp_avg_sq.mul_(beta2).addcmul_(grad, grad, value=1 - beta2)
        if amsgrad:
            # Maintains the maximum of all 2nd moment running avg. till now
            torch.maximum(max_exp_avg_sqs[i], exp_avg_sq, out=max_exp_avg_sqs[i])
            # Use the max. for normalizing running avg. of gradient
            denom = (max_exp_avg_sqs[i].sqrt() / math.sqrt(bias_correction2)).add_(eps)
        else:
            denom = (exp_avg_sq.sqrt() / math.sqrt(bias_correction2)).add_(eps)

        step_size = lr / bias_correction1

        param.addcdiv_(exp_avg, denom, value=-step_size)


def sgd(params: List[Tensor],
        d_p_list: List[Tensor],
        momentum_buffer_list: List[Optional[Tensor]],
        *,
        weight_decay: float,
        momentum: float,
        lr: float,
        dampening: float,
        nesterov: bool,
        maximize: bool):
    r"""Functional API that performs SGD algorithm computation.

    See :class:`~torch.optim.SGD` for details.
    """

    for i, param in enumerate(params):

        d_p = d_p_list[i]
        if weight_decay != 0:
            d_p = d_p.add(param, alpha=weight_decay)

        if momentum != 0:
            buf = momentum_buffer_list[i]

            if buf is None:
                buf = torch.clone(d_p).detach()
                momentum_buffer_list[i] = buf
            else:
                buf.mul_(momentum).add_(d_p, alpha=1 - dampening)

            if nesterov:
                d_p = d_p.add(buf, alpha=momentum)
            else:
                d_p = buf

        alpha = lr if maximize else -lr
        param.add_(d_p, alpha=alpha)


def rmsprop(params: List[Tensor],
            grads: List[Tensor],
            square_avgs: List[Tensor],
            grad_avgs: List[Tensor],
            momentum_buffer_list: List[Tensor],
            *,
            lr: float,
            alpha: float,
            eps: float,
            weight_decay: float,
            momentum: float,
            centered: bool):
    r"""Functional API that performs rmsprop algorithm computation.

    See :class:`~torch.optim.RMSProp` for details.
    """

    for i, param in enumerate(params):
        grad = grads[i]
        square_avg = square_avgs[i]

        if weight_decay != 0:
            grad = grad.add(param, alpha=weight_decay)

        square_avg.mul_(alpha).addcmul_(grad, grad, value=1 - alpha)

        if centered:
            grad_avg = grad_avgs[i]
            grad_avg.mul_(alpha).add_(grad, alpha=1 - alpha)
            avg = square_avg.addcmul(grad_avg, grad_avg, value=-1).sqrt_().add_(eps)
        else:
            avg = square_avg.sqrt().add_(eps)

        if momentum > 0:
            buf = momentum_buffer_list[i]
            buf.mul_(momentum).addcdiv_(grad, avg)
            param.add_(buf, alpha=-lr)
        else:
            param.addcdiv_(grad, avg, value=-lr)


def rprop(params: List[Tensor],
          grads: List[Tensor],
          prevs: List[Tensor],
          step_sizes: List[Tensor],
          *,
          step_size_min: float,
          step_size_max: float,
          etaminus: float,
          etaplus: float):
    r"""Functional API that performs rprop algorithm computation.

    See :class:`~torch.optim.Rprop` for details.
    """

    for i, param in enumerate(params):
        grad = grads[i]
        prev = prevs[i]
        step_size = step_sizes[i]

        sign = grad.mul(prev).sign()
        sign[sign.gt(0)] = etaplus
        sign[sign.lt(0)] = etaminus
        sign[sign.eq(0)] = 1

        # update stepsizes with step size updates
        step_size.mul_(sign).clamp_(step_size_min, step_size_max)

        # for dir<0, dfdx=0
        # for dir>=0 dfdx=dfdx
        grad = grad.clone(memory_format=torch.preserve_format)
        grad[sign.eq(etaminus)] = 0

        # update parameters
        param.addcmul_(grad.sign(), step_size, value=-1)

        prev.copy_(grad)


def asgd(params: List[Tensor],
         grads: List[Tensor],
         axs: List[Tensor],
         mus: List[float],
         etas: List[float],
         *,
         weight_decay: float,
         lambd: float):
    r"""Functional API that performs asgd algorithm computation.

    See :class:`~torch.optim.ASGD` for details.
    """

    for i, param in enumerate(params):
        grad = grads[i]
        mu = mus[i]
        ax = axs[i]
        eta = etas[i]

        if weight_decay != 0:
            grad = grad.add(param, alpha=weight_decay)

        # decay term
        param.mul_(1 - lambd * eta)

        # update parameter
        param.add_(grad, alpha=-eta)

        # averaging
        if mu != 1:
            ax.add_(param.sub(ax).mul(mu))
        else:
            ax.copy_(param)


def radam(params: List[Tensor],
          grads: List[Tensor],
          exp_avgs: List[Tensor],
          exp_avg_sqs: List[Tensor],
          state_steps: List[int],
          foreach: bool = False,
          *,
          beta1: float,
          beta2: float,
          lr: float,
          weight_decay: float,
          eps: float):
    r"""Functional API that performs RAdam algorithm computation.

    See :class:`~torch.optim.RAdam` for details.
    """

    radam_fn(params,
             grads,
             exp_avgs,
             exp_avg_sqs,
             state_steps,
             foreach=foreach,
             beta1=beta1,
             beta2=beta2,
             lr=lr,
             weight_decay=weight_decay,
             eps=eps)



def sparse_adam(params: List[Tensor],
                grads: List[Tensor],
                exp_avgs: List[Tensor],
                exp_avg_sqs: List[Tensor],
                state_steps: List[int],
                *,
                eps: float,
                beta1: float,
                beta2: float,
                lr: float):
    r"""Functional API that performs Sparse Adam algorithm computation.

    See :class:`~torch.optim.SparseAdam` for details.
    """
    for i, param in enumerate(params):
        grad = grads[i]
        grad = grad.coalesce()  # the update is non-linear so indices must be unique
        grad_indices = grad._indices()
        grad_values = grad._values()
        size = grad.size()

        exp_avg = exp_avgs[i]
        exp_avg_sq = exp_avg_sqs[i]
        step = state_steps[i]


        def make_sparse(values):
            constructor = grad.new
            if grad_indices.dim() == 0 or values.dim() == 0:
                return constructor().resize_as_(grad)
            return constructor(grad_indices, values, size)

        # Decay the first and second moment running average coefficient
        #      old <- b * old + (1 - b) * new
        # <==> old += (1 - b) * (new - old)
        old_exp_avg_values = exp_avg.sparse_mask(grad)._values()
        exp_avg_update_values = grad_values.sub(old_exp_avg_values).mul_(1 - beta1)
        exp_avg.add_(make_sparse(exp_avg_update_values))
        old_exp_avg_sq_values = exp_avg_sq.sparse_mask(grad)._values()
        exp_avg_sq_update_values = grad_values.pow(2).sub_(old_exp_avg_sq_values).mul_(1 - beta2)
        exp_avg_sq.add_(make_sparse(exp_avg_sq_update_values))

        # Dense addition again is intended, avoiding another sparse_mask
        numer = exp_avg_update_values.add_(old_exp_avg_values)
        exp_avg_sq_update_values.add_(old_exp_avg_sq_values)
        denom = exp_avg_sq_update_values.sqrt_().add_(eps)
        del exp_avg_update_values, exp_avg_sq_update_values

        bias_correction1 = 1 - beta1 ** step
        bias_correction2 = 1 - beta2 ** step
        step_size = lr * math.sqrt(bias_correction2) / bias_correction1

        param.add_(make_sparse(-step_size * numer.div_(denom)))<|MERGE_RESOLUTION|>--- conflicted
+++ resolved
@@ -4,18 +4,11 @@
 from torch import Tensor
 from typing import List, Optional
 
-<<<<<<< HEAD
-from .adadelta import adadelta as adadelta_fn
-from .adagrad import adagrad as adagrad_fn
-from .adamax import adamax as adamax_fn
-from .nadam import nadam as nadam_fn
-from .radam import radam as radam_fn
-=======
 from .adadelta import adadelta  # type: ignore[attr-defined] # noqa: F401
 from .adagrad import adagrad  # type: ignore[attr-defined] # noqa: F401
 from .adamax import adamax  # type: ignore[attr-defined] # noqa: F401
 from .nadam import nadam  # type: ignore[attr-defined] # noqa: F401
->>>>>>> 587e2988
+from .radam import radam  # type: ignore[attr-defined] # noqa: F401
 
 # TODO: use foreach API in optim._functional to do all the computation
 
@@ -264,36 +257,6 @@
             ax.copy_(param)
 
 
-def radam(params: List[Tensor],
-          grads: List[Tensor],
-          exp_avgs: List[Tensor],
-          exp_avg_sqs: List[Tensor],
-          state_steps: List[int],
-          foreach: bool = False,
-          *,
-          beta1: float,
-          beta2: float,
-          lr: float,
-          weight_decay: float,
-          eps: float):
-    r"""Functional API that performs RAdam algorithm computation.
-
-    See :class:`~torch.optim.RAdam` for details.
-    """
-
-    radam_fn(params,
-             grads,
-             exp_avgs,
-             exp_avg_sqs,
-             state_steps,
-             foreach=foreach,
-             beta1=beta1,
-             beta2=beta2,
-             lr=lr,
-             weight_decay=weight_decay,
-             eps=eps)
-
-
 
 def sparse_adam(params: List[Tensor],
                 grads: List[Tensor],
