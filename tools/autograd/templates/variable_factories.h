#pragma once

// ${generated_comment}

#include <ATen/ATen.h>
#include <ATen/core/grad_mode.h>
#include <c10/util/ArrayRef.h>
#include <c10/core/MemoryFormat.h>
#include <ATen/core/EnableNamedTensor.h>
#include <torch/csrc/api/include/torch/detail/TensorDataContainer.h>
#include <torch/csrc/autograd/variable.h>
#include <torch/csrc/jit/tracer.h>
#include <torch/csrc/jit/ir.h>

#include <functional>
#include <initializer_list>
#include <utility>

<<<<<<< HEAD
using at::Device;
using at::ScalarType;
using at::Layout;

#ifdef BUILD_NAMEDTENSOR
=======
>>>>>>> 910729e0
using at::DimnameList;

namespace torch {

/// NOTE: Currently `torch::tensor(...)` doesn't support mixed data types
/// (i.e. `torch::tensor({{bool, 2.0}})` doesn't work). We might be able to
/// support it in the future by iterating over all sub-lists to find
/// the largest data type that can represent all of the elements, or by using
/// variadic templates.
///
/// NOTE: C++ `torch::tensor` by default gives a double tensor, which is
/// different from Python `torch.tensor` that gives a float tensor by default.
/// We are going to fix this discrepancy by making `torch::tensor` give
/// a float tensor by default.
/// Tracking issue: https://github.com/pytorch/pytorch/issues/28902
///
/// NOTE: C++ `torch::tensor` with an integer literal or a braced-init-list of
/// integer literals always produces a tensor of dtype `at::kLong` (aka. int64_t),
/// matching Python `torch.tensor` behavior.
///
/// NOTE: The following dtypes are not supported by `torch::tensor` currently:
/// - `unsigned int`
/// - `unsigned long int`
/// - `unsigned long long int`
/// - `long long int`
inline at::Tensor tensor(detail::TensorDataContainer tensor_data_container, const at::TensorOptions& options = {}) {
  return autograd::make_variable(
    tensor_data_container.convert_to_tensor(options),
    options.requires_grad());
}

/// A generic deleter function.
using Deleter = std::function<void(void*)>;
using at::MemoryFormat;

/// Exposes the given `data` as a `Tensor` without taking ownership of the
/// original data. `sizes` should specify the shape of the tensor, `strides` the
/// stride in each dimension. The `deleter` function (a
/// `std::function<void(void*)>`) will be called on the `data` when the Tensor
/// data would normally be deallocated. The `TensorOptions` specify additional
/// configuration options for the returned tensor, such as what type to
/// interpret the `data` as.
inline at::Tensor from_blob(
    void* data,
    at::IntArrayRef sizes,
    at::IntArrayRef strides,
    const Deleter& deleter,
    const at::TensorOptions& options = at::TensorOptions()) {
  at::Tensor tensor = ([&]() {
    at::AutoNonVariableTypeMode non_var_type_mode(true);
    return at::from_blob(data, sizes, strides, deleter, options);
  })();
  return autograd::make_variable(tensor, options.requires_grad());
}

/// Exposes the given `data` as a `Tensor` without taking ownership of the
/// original data. `sizes` should specify the shape of the tensor, `strides` the
/// stride in each dimension. The `TensorOptions`
/// specify additional configuration options for the returned tensor, such as
/// what type to interpret the `data` as.
inline at::Tensor from_blob(
    void* data,
    at::IntArrayRef sizes,
    at::IntArrayRef strides,
    const at::TensorOptions& options = at::TensorOptions()) {
  return torch::from_blob(
      data,
      sizes,
      strides,
      /*deleter=*/[](void*) {},
      options);
}

/// Exposes the given `data` as a `Tensor` without taking ownership of the
/// original data. `sizes` should specify the shape of the tensor. The `deleter`
/// (a `std::function<void(void*)>`) function will be called on the `data` when
/// the Tensor data would normally be deallocated. The `TensorOptions` specify
/// additional configuration options for the returned tensor, such as what type
/// to interpret the `data` as.
inline at::Tensor from_blob(
    void* data,
    at::IntArrayRef sizes,
    const Deleter& deleter,
    const at::TensorOptions& options = at::TensorOptions()) {
  at::Tensor tensor = ([&]() {
    at::AutoNonVariableTypeMode non_var_type_mode(true);
    return at::from_blob(data, sizes, deleter, options);
  })();
  return autograd::make_variable(tensor, options.requires_grad());
}

/// Exposes the given `data` as a `Tensor` without taking ownership of the
/// original data. `sizes` should specify the shape of the tensor. The
/// `TensorOptions` specify additional configuration options for the returned
/// tensor, such as what type to interpret the `data` as.
inline at::Tensor from_blob(
    void* data,
    at::IntArrayRef sizes,
    const at::TensorOptions& options = at::TensorOptions()) {
  return torch::from_blob(data, sizes, /*deleter=*/[](void*) {}, options);
}

${function_definitions}

} // namespace torch<|MERGE_RESOLUTION|>--- conflicted
+++ resolved
@@ -16,14 +16,9 @@
 #include <initializer_list>
 #include <utility>
 
-<<<<<<< HEAD
 using at::Device;
 using at::ScalarType;
 using at::Layout;
-
-#ifdef BUILD_NAMEDTENSOR
-=======
->>>>>>> 910729e0
 using at::DimnameList;
 
 namespace torch {
